from markupsafe import Markup

from liberapay.utils import get_participant
from liberapay.utils.i18n import Wrap

span_open, span_close, br = Markup('<br><span style="font-size: 125%%">'), Markup('</span>'), Markup('<br>')

[---]

t = request.path['type']
if t not in ('giving.js', 'receiving.js'):
    raise response.error(404)
<<<<<<< HEAD
=======
t_is_giving = t == 'giving.js'
>>>>>>> d473feeb

participant = get_participant(state, restrict=False, redirect_canon=False)
goal = participant.goal
show_goal = goal and goal > participant.receiving
<<<<<<< HEAD

receiving_markup = Wrap(participant.receiving, "{0}%s{1}{2}".format(span_open, span_close, br))
giving_markup = Wrap(participant.giving, "{0}%s{1}{2}".format(span_open, span_close, br))
goal_markup = Wrap(goal, "{0}%s{1}".format(span_open, span_close))
=======
>>>>>>> d473feeb

receiving = Wrap(participant.receiving, "{0}%s{1}{2}".format(span_open, span_close, br))
giving = Wrap(participant.giving, "{0}%s{1}{2}".format(span_open, span_close, br))
goal = Wrap(goal, "{0}%s{1}".format(span_open, span_close))

if participant.hide_giving and t_is_giving or \
   participant.hide_receiving and not t_is_giving:
    raise response.error(403)

response.headers[b'Cache-Control'] = b'public, max-age=600'
response.headers[b'Vary'] = b'Accept-Language'

[---] application/javascript via jinja2_html_jswrapped
<a href="{{ participant.url('' if t_is_giving else 'donate') }}"
   style="border: 2px solid #f6c915; border-radius: 5px; color: #1a171b;
          display: inline-block;
          font-family: Helvetica Neue,Helvetica,sans-serif; font-size: 14px;
          max-width: 150px; min-width: 110px;
          position: relative; text-align: center; text-decoration: none;"
    ><span style="background-color: #f6c915; display: block;
                  font-family: Ubuntu,Arial,sans-serif;
                  font-style: italic; font-weight: 700;
                  padding: 3px 7px 5px;"
        ><img src="{{ website.asset('liberapay/icon-v2_black.svg') }}"
              height="20" width="20" style="vertical-align: middle;" />
        <span style="vertical-align: middle;">LiberaPay</span></span
    ><span style="display: block; padding: 5px 15px 2px;"
        ><span style="color: #f6c915; position: absolute; left: -2px;">&#10132;</span
        >{% if participant.kind == 'individual' %}{{
<<<<<<< HEAD
            _("I donate {0} per week", giving_markup) if t == 'giving.js' else
            _("I receive {0} per week,{new_line} my goal is {2}", receiving_markup, goal_markup, new_line=br) if show_goal else
            _("I receive {0} per week", receiving_markup)
        }}{% else %}{{
            _("We donate {0} per week", giving_markup) if t == 'giving.js' else
            _("We receive {0} per week,{new_line} my goal is {2}", receiving_markup, goal_markup, new_line=br) if show_goal else
            _("We receive {0} per week", receiving_markup)
=======
            _("I donate {0} per week", giving) if t_is_giving else
            _("I receive {0} per week,{newline} my goal is {1}", receiving, goal, newline=br) if show_goal else
            _("I receive {0} per week", receiving)
        }}{% else %}{{
            _("We donate {0} per week", giving) if t_is_giving else
            _("We receive {0} per week,{newline} our goal is {1}", receiving, goal, newline=br) if show_goal else
            _("We receive {0} per week", receiving)
>>>>>>> d473feeb
        }}{% endif %}</span
></a><|MERGE_RESOLUTION|>--- conflicted
+++ resolved
@@ -10,21 +10,11 @@
 t = request.path['type']
 if t not in ('giving.js', 'receiving.js'):
     raise response.error(404)
-<<<<<<< HEAD
-=======
 t_is_giving = t == 'giving.js'
->>>>>>> d473feeb
 
 participant = get_participant(state, restrict=False, redirect_canon=False)
 goal = participant.goal
 show_goal = goal and goal > participant.receiving
-<<<<<<< HEAD
-
-receiving_markup = Wrap(participant.receiving, "{0}%s{1}{2}".format(span_open, span_close, br))
-giving_markup = Wrap(participant.giving, "{0}%s{1}{2}".format(span_open, span_close, br))
-goal_markup = Wrap(goal, "{0}%s{1}".format(span_open, span_close))
-=======
->>>>>>> d473feeb
 
 receiving = Wrap(participant.receiving, "{0}%s{1}{2}".format(span_open, span_close, br))
 giving = Wrap(participant.giving, "{0}%s{1}{2}".format(span_open, span_close, br))
@@ -54,15 +44,6 @@
     ><span style="display: block; padding: 5px 15px 2px;"
         ><span style="color: #f6c915; position: absolute; left: -2px;">&#10132;</span
         >{% if participant.kind == 'individual' %}{{
-<<<<<<< HEAD
-            _("I donate {0} per week", giving_markup) if t == 'giving.js' else
-            _("I receive {0} per week,{new_line} my goal is {2}", receiving_markup, goal_markup, new_line=br) if show_goal else
-            _("I receive {0} per week", receiving_markup)
-        }}{% else %}{{
-            _("We donate {0} per week", giving_markup) if t == 'giving.js' else
-            _("We receive {0} per week,{new_line} my goal is {2}", receiving_markup, goal_markup, new_line=br) if show_goal else
-            _("We receive {0} per week", receiving_markup)
-=======
             _("I donate {0} per week", giving) if t_is_giving else
             _("I receive {0} per week,{newline} my goal is {1}", receiving, goal, newline=br) if show_goal else
             _("I receive {0} per week", receiving)
@@ -70,6 +51,5 @@
             _("We donate {0} per week", giving) if t_is_giving else
             _("We receive {0} per week,{newline} our goal is {1}", receiving, goal, newline=br) if show_goal else
             _("We receive {0} per week", receiving)
->>>>>>> d473feeb
         }}{% endif %}</span
 ></a>