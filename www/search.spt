from liberapay.i18n.base import ACCEPTED_LANGUAGES, SEARCH_CONFS, strip_accents
from liberapay.utils import markdown

[---]

query = request.qs.get('q')
scope = request.qs.get('scope')

title = _("Search")
results = {}

if query:
    subhead = query
    q = strip_accents(query)

    if scope in (None, 'usernames'):
        results['usernames'] = website.db.all("""
            SELECT username
                 , public_name
                 , avatar_url
                 , CASE 
                        WHEN public_name IS NULL 
                             THEN similarity(username, %(q)s)
                        WHEN similarity(username, %(q)s) >= similarity(public_name, %(q)s) 
                             THEN similarity(username, %(q)s)
                        ELSE similarity(public_name, %(q)s)
                    END AS rank
                 , id
              FROM participants
<<<<<<< HEAD
             WHERE lower(username) %% lower(%(q)s)
                OR lower(public_name) %% lower(%(q)s)
               AND status = 'active'
=======
             WHERE status = 'active'
               AND NOT username like '~%%'
               AND lower(username) %% lower(%(q)s)
>>>>>>> 49a2de98
               AND hide_from_search = 0
               AND NOT username like '~%%'
          ORDER BY rank DESC, username
             LIMIT 10
        """, locals())

    if scope in (None, 'statements'):
        langs = tuple(l for l in request.accept_langs if l in ACCEPTED_LANGUAGES)[:3]
        search_confs = list(set(SEARCH_CONFS.get(lang, 'simple') for lang in langs))
        results['statements'] = website.db.all("""
            WITH queries AS (
                     SELECT search_conf
                          , plainto_tsquery(search_conf::regconfig, %(q)s) AS query
                       FROM unnest(%(search_confs)s) search_conf
                 )
            SELECT username
                 , avatar_url
                 , max(rank) AS max_rank
                 , json_agg((SELECT a FROM (
                       SELECT rank
                            , lang
                            , ts_headline(search_conf::regconfig, content, query,
                                          'StartSel=**,StopSel=**,MaxFragments=1,ShortWord=0') AS excerpt
                   ) a)) AS excerpts
              FROM (
                       SELECT participant, lang, content, search_conf, query
                            , ts_rank_cd(to_tsvector(search_conf, content), query) AS rank
                         FROM statements NATURAL JOIN queries
                        WHERE lang IN %(langs)s
                          AND type IN ('profile', 'summary')
                          AND to_tsvector(search_conf, content) @@ query
                     ORDER BY rank DESC
                        LIMIT 10
                   ) s
              JOIN participants p ON p.id = s.participant
             WHERE p.status = 'active'
               AND p.hide_from_search = 0
          GROUP BY p.id
          ORDER BY max_rank DESC
        """, locals())

    if scope in (None, 'communities'):
        results['communities'] = website.db.all("""
            SELECT c.id, c.name, c.nmembers, p.nsubscribers
                 , similarity(c.name, %(q)s) AS rank
              FROM communities c
              JOIN participants p ON p.id = c.participant
             WHERE lower(name) %% lower(%(q)s)
               AND p.hide_from_search = 0
          ORDER BY rank DESC, name
             LIMIT 10
        """, locals())

    if scope in (None, 'repositories'):
        results['repositories'] = website.db.all("""
            SELECT r.id, r.platform, r.remote_id, r.name, r.slug
                 , r.description, r.last_update, r.is_fork, r.stars_count
                 , r.info_fetched_at, r.show_on_profile
                 , similarity(r.name, %(q)s) AS rank
                 , json_build_object(
                       'id', p.id,
                       'username', p.username,
                       'avatar_url', p.avatar_url
                   ) as owner
              FROM repositories r
              JOIN participants p ON p.id = r.participant
             WHERE lower(r.name) %% lower(%(q)s)
               AND p.hide_from_search = 0
          ORDER BY similarity(r.name, %(q)s) DESC, r.is_fork ASC, r.last_update DESC, r.name
             LIMIT 10
        """, locals(), back_as=dict)

[---] text/html
% extends "templates/layouts/base.html"
% from 'templates/macros/avatar-url.html' import avatar_url, avatar_img with context
% from 'templates/macros/search.html' import search_form with context
% block content

    % set usernames = results.get('usernames')
    % set communities = results.get('communities')
    % set repositories = results.get('repositories')
    % set statements = results.get('statements')

    % if query and not (usernames or communities or repositories or statements)
        <p class="alert alert-warning">{{
            _("Sorry, we didn't find anything matching your query."
        ) }}</p>
    % endif

    <p>{{ _('Whose work do you appreciate?') }}</p>
    {{ search_form(autofocus=True) }}

    <div class="row">
    % if usernames
    <div class="col-md-6">
        <h3>{{ ngettext("Found a matching username",
                        "Found matching usernames",
                        len(usernames)) }}</h3>
        % for result in usernames
        <div class="mini-user">
            <a href="/{{ result.username }}/">
                {{ avatar_img(result) }}
                <div class="name">{{ result.username }}</div>
                % if result.public_name
                    <div class="name">{{ result.public_name }}</div>
                % endif
            </a>
        </div>
        % endfor
    </div>
    % endif

    % if communities
    <div class="col-md-6">
        <h3>{{ ngettext("Found a matching community name",
                        "Found matching community names",
                        len(communities)) }}</h3>
        <ul class="community memberships">
        % for result in communities
            <li>
                <a href="/for/{{ result.name }}/">{{ result.name.replace('_', ' ') }}</a>
                <div class="nmembers">{{
                    ngettext("{n} member", "{n} members", result.nmembers)
                }}</div>
            </li>
        % endfor
        </ul>
    </div>
    % endif
    </div>

    % if repositories
    % set fork = ' ' + _("(fork)")
    <div>
        <h3>{{ ngettext("Found a matching repository",
                        "Found matching repositories",
                        len(repositories)) }}</h3>
        % for repo in repositories
            % set owner = repo.owner
            <div class="mb-3">
                <a href="/{{ owner.username }}/" class="avatar-inline">
                    {{ avatar_img(owner, size=28) }}
                </a>
                {{ _(
                    "{username} has a repository named {repo_name} in their {platform} account",
                    username=('<a href="/{0}/">{0}</a>'|safe).format(owner.username),
                    repo_name='<em>%s</em>'|safe % (repo.name + (fork if repo.is_fork else '')),
                    platform=website.platforms[repo.platform].display_name,
                ) }}
            </div>
        % endfor
    </div>
    % endif

    % if statements
    <div>
        <h3>{{ ngettext("Found a matching user statement",
                        "Found matching user statements",
                        len(statements)) }}</h3>
        % for result in statements
            <div class="panel panel-default">
            <div class="panel-body search-result" href="/{{ result.username }}/">
                {{ avatar_img(result, size=72) }}
                <div class="col-right">
                    <a class="username" href="/{{ result.username }}/">{{ result.username }}</a>
                    % if len(result.excerpts) == 1
                        <blockquote class="excerpt profile-statement">{{
                            markdown.render(result.excerpts[0].excerpt)
                        }}</blockquote>
                    % endif
                </div>
            </div>
            </div>
        % endfor
    </div>
    % endif

    <br>
    <h3>{{ _("Didn't find who you were looking for?") }}</h3>
    <p>{{ _("You can also pledge to people who haven't joined Liberapay yet:") }}</p>
    % from "templates/macros/elsewhere.html" import user_lookup_form with context
    {{ user_lookup_form() }}

% endblock
[---] application/json via json_dump
results<|MERGE_RESOLUTION|>--- conflicted
+++ resolved
@@ -27,15 +27,9 @@
                     END AS rank
                  , id
               FROM participants
-<<<<<<< HEAD
              WHERE lower(username) %% lower(%(q)s)
                 OR lower(public_name) %% lower(%(q)s)
                AND status = 'active'
-=======
-             WHERE status = 'active'
-               AND NOT username like '~%%'
-               AND lower(username) %% lower(%(q)s)
->>>>>>> 49a2de98
                AND hide_from_search = 0
                AND NOT username like '~%%'
           ORDER BY rank DESC, username
