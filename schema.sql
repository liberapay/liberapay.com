-------------------------------------------------------------------------------
--                             million trillion trillion
--                             |         trillion trillion
--                             |         |               trillion
--                             |         |               |   billion
--                             |         |               |   |   million
--                             |         |               |   |   |   thousand
--                             |         |               |   |   |   |
-- numeric(35,2) maxes out at $999,999,999,999,999,999,999,999,999,999,999.00.


-------------------------------------------------------------------------------
-- Create the initial structure.

CREATE EXTENSION hstore;

CREATE TABLE participants
( id                    text                        PRIMARY KEY
, statement             text                        DEFAULT ''

, stripe_customer_id    text                        DEFAULT NULL
, last_bill_result      text                        DEFAULT NULL

, session_token         text                        UNIQUE DEFAULT NULL
, session_expires       timestamp with time zone    DEFAULT CURRENT_TIMESTAMP

, ctime                 timestamp with time zone    NOT NULL DEFAULT CURRENT_TIMESTAMP
, claimed_time          timestamp with time zone    DEFAULT NULL
, is_admin              boolean                     NOT NULL DEFAULT FALSE
, shares_giving         boolean                     NOT NULL DEFAULT TRUE

-- If this isn't NULL then it means one participant was folded into another
-- and all requests for this participant should be redirected to the other.
, redirect              text            DEFAULT NULL REFERENCES participants

-- The participants balance is expected to be receipts - disbursements. It is
-- stored here as an optimization and sanity check.
, balance               numeric(35,2)               DEFAULT 0.0
, pending               numeric(35,2)               DEFAULT NULL
 );

CREATE TABLE social_network_users
( id                    serial          PRIMARY KEY
, network               text            NOT NULL
, user_id               text            NOT NULL
, user_info             hstore
, is_locked             boolean         NOT NULL DEFAULT FALSE
, participant_id        text            DEFAULT NULL REFERENCES participants ON DELETE RESTRICT
, UNIQUE(network, user_id)
 );

-- tips -- all times a participant elects to tip another
CREATE TABLE tips
( id                    serial                      PRIMARY KEY
, ctime                 timestamp with time zone    NOT NULL
, mtime                 timestamp with time zone    NOT NULL DEFAULT CURRENT_TIMESTAMP
, tipper                text                        NOT NULL REFERENCES participants ON DELETE RESTRICT
, tippee                text                        NOT NULL REFERENCES participants ON DELETE RESTRICT
, amount                numeric(35,2)               NOT NULL
 );

-- transfers -- balance transfers from one user to another
CREATE TABLE transfers
( id                    serial                      PRIMARY KEY
, timestamp             timestamp with time zone    NOT NULL DEFAULT CURRENT_TIMESTAMP
, tipper                text                        NOT NULL REFERENCES participants ON DELETE RESTRICT
, tippee                text                        NOT NULL REFERENCES participants ON DELETE RESTRICT
, amount                numeric(35,2)               NOT NULL
 );

-- paydays -- payday events, stats about them
CREATE TABLE paydays
( id                    serial                      PRIMARY KEY
, ts_start              timestamp with time zone    NOT NULL DEFAULT CURRENT_TIMESTAMP
, ts_end                timestamp with time zone    UNIQUE NOT NULL DEFAULT '1970-01-01T00:00:00+00'::timestamptz
, nparticipants         bigint                      DEFAULT 0
, ntippers              bigint                      DEFAULT 0
, ntips                 bigint                      DEFAULT 0
, ntransfers            bigint                      DEFAULT 0
, transfer_volume       numeric(35,2)               DEFAULT 0.00
, ncc_failing           bigint                      DEFAULT 0
, ncc_missing           bigint                      DEFAULT 0
, nexchanges            bigint                      DEFAULT 0
, exchange_volume       numeric(35,2)               DEFAULT 0.00
, exchange_fees_volume  numeric(35,2)               DEFAULT 0.00
 );

-- exchanges -- when a participant moves cash between Gittip and their bank
CREATE TABLE exchanges
( id                    serial                      PRIMARY KEY
, timestamp             timestamp with time zone    NOT NULL DEFAULT CURRENT_TIMESTAMP
, amount                numeric(35,2)               NOT NULL
, fee                   numeric(35,2)               NOT NULL
, participant_id        text                        NOT NULL REFERENCES participants ON DELETE RESTRICT
 );


-------------------------------------------------------------------------------
-- https://github.com/gittip/www.gittip.com/issues/128

ALTER TABLE participants ADD COLUMN anonymous bool NOT NULL DEFAULT FALSE;
ALTER TABLE participants DROP COLUMN shares_giving;


-------------------------------------------------------------------------------
-- https://github.com/gittip/www.gittip.com/issues/110

ALTER TABLE participants ADD COLUMN goal numeric(35,2) DEFAULT NULL;


-------------------------------------------------------------------------------
-- https://github.com/gittip/www.gittip.com/issues/78

ALTER TABLE participants ADD COLUMN balanced_account_uri text DEFAULT NULL;


-------------------------------------------------------------------------------
-- https://github.com/gittip/www.gittip.com/issues/161

ALTER TABLE participants ADD CONSTRAINT min_balance CHECK(balance >= 0);


-------------------------------------------------------------------------------
-- https://github.com/gittip/www.gittip.com/issues/35

ALTER TABLE participants ALTER COLUMN statement SET NOT NULL;


-------------------------------------------------------------------------------
-- https://github.com/gittip/www.gittip.com/issues/22

ALTER TABLE participants ADD COLUMN last_ach_result text DEFAULT NULL;

ALTER TABLE paydays RENAME COLUMN nexchanges            TO ncharges;
ALTER TABLE paydays RENAME COLUMN exchange_volume       TO charge_volume;
ALTER TABLE paydays RENAME COLUMN exchange_fees_volume  TO charge_fees_volume;

ALTER TABLE paydays ADD COLUMN nachs            bigint          DEFAULT 0;
ALTER TABLE paydays ADD COLUMN ach_volume       numeric(35,2)   DEFAULT 0.00;
ALTER TABLE paydays ADD COLUMN ach_fees_volume  numeric(35,2)   DEFAULT 0.00;


-------------------------------------------------------------------------------
-- https://github.com/gittip/www.gittip.com/issues/80

-- The redirect column ended up being YAGNI. I'm dropping it here because
-- it's implicated in constraints that we'd otherwise have to alter below.

ALTER TABLE participants DROP redirect;

BEGIN;

    -- We need to be able to change participant_id and have that cascade out to
    -- other tables. Let's do this in a transaction, just for kicks. Kinda
    -- gives me the willies to be changing constraints like this. I think it's
    -- because I never created the constraints so explicitly in the first
    -- place. The below is copied / pasted / edited from `\d participants`.
    -- I *think* I'm doing this right. :^O

    ALTER TABLE "exchanges" DROP CONSTRAINT "exchanges_participant_id_fkey";
    ALTER TABLE "exchanges" ADD CONSTRAINT "exchanges_participant_id_fkey"
        FOREIGN KEY (participant_id) REFERENCES participants(id)
        ON UPDATE CASCADE ON DELETE RESTRICT;

    ALTER TABLE "social_network_users" DROP CONSTRAINT "social_network_users_participant_id_fkey";
    ALTER TABLE "social_network_users" ADD CONSTRAINT "social_network_users_participant_id_fkey"
        FOREIGN KEY (participant_id) REFERENCES participants(id)
        ON UPDATE CASCADE ON DELETE RESTRICT;

    ALTER TABLE "tips" DROP CONSTRAINT "tips_tippee_fkey";
    ALTER TABLE "tips" ADD CONSTRAINT "tips_tippee_fkey"
        FOREIGN KEY (tippee) REFERENCES participants(id)
        ON UPDATE CASCADE ON DELETE RESTRICT;

    ALTER TABLE "tips" DROP CONSTRAINT "tips_tipper_fkey";
    ALTER TABLE "tips" ADD CONSTRAINT "tips_tipper_fkey"
        FOREIGN KEY (tipper) REFERENCES participants(id)
        ON UPDATE CASCADE ON DELETE RESTRICT;

    ALTER TABLE "transfers" DROP CONSTRAINT "transfers_tippee_fkey";
    ALTER TABLE "transfers" ADD CONSTRAINT "transfers_tippee_fkey"
        FOREIGN KEY (tippee) REFERENCES participants(id)
        ON UPDATE CASCADE ON DELETE RESTRICT;

    ALTER TABLE "transfers" DROP CONSTRAINT "transfers_tipper_fkey";
    ALTER TABLE "transfers" ADD CONSTRAINT "transfers_tipper_fkey"
        FOREIGN KEY (tipper) REFERENCES participants(id)
        ON UPDATE CASCADE ON DELETE RESTRICT;

END;


-------------------------------------------------------------------------------
-- https://github.com/gittip/www.gittip.com/issues/35
-- https://github.com/gittip/www.gittip.com/issues/170

ALTER TABLE participants ALTER COLUMN balance SET NOT NULL;


-------------------------------------------------------------------------------
-- https://github.com/gittip/www.gittip.com/issues/350

ALTER TABLE participants ADD COLUMN payin_suspended bool NOT NULL DEFAULT FALSE;


-------------------------------------------------------------------------------
-- https://github.com/gittip/www.gittip.com/issues/354

ALTER TABLE participants ADD COLUMN is_suspicious bool DEFAULT NULL;
UPDATE participants SET is_suspicious=true WHERE payin_suspended;
ALTER TABLE participants DROP COLUMN payin_suspended;


-------------------------------------------------------------------------------
-- https://github.com/gittip/www.gittip.com/issues/406

ALTER TABLE social_network_users RENAME TO elsewhere;
ALTER TABLE elsewhere RENAME COLUMN network TO platform;


-------------------------------------------------------------------------------
-- https://github.com/gittip/www.gittip.com/issues/406

CREATE TABLE absorptions
( id                    serial                      PRIMARY KEY
, timestamp             timestamp with time zone    NOT NULL DEFAULT CURRENT_TIMESTAMP
, absorbed_by           text                        NOT NULL REFERENCES participants ON DELETE RESTRICT
, absorbed              text                        NOT NULL REFERENCES participants ON DELETE RESTRICT
 );


-------------------------------------------------------------------------------
-- https://github.com/gittip/www.gittip.com/issues/406

-- Decided to change this. Easier to drop and recreate at this point.
DROP TABLE absorptions;
CREATE TABLE absorptions
( id                    serial                      PRIMARY KEY
, timestamp             timestamp with time zone    NOT NULL
    DEFAULT CURRENT_TIMESTAMP

, absorbed_was          text                        NOT NULL
    -- Not a foreign key!

, absorbed_by           text                        NOT NULL
    REFERENCES participants ON DELETE RESTRICT ON UPDATE CASCADE

, archived_as           text                        NOT NULL
    REFERENCES participants ON DELETE RESTRICT ON UPDATE RESTRICT
    -- For absorbed we actually want ON UPDATE RESTRICT as a sanity check:
    -- noone should be changing participant_ids of absorbed accounts.
 );


-------------------------------------------------------------------------------
-- https://github.com/gittip/www.gittip.com/issues/406

-- Let's clean up the naming of the constraints on the elsewhere table.
BEGIN;

    ALTER TABLE elsewhere DROP CONSTRAINT "social_network_users_pkey";
    ALTER TABLE elsewhere ADD CONSTRAINT "elsewhere_pkey"
        PRIMARY KEY (id);

    ALTER TABLE elsewhere DROP constraint "social_network_users_network_user_id_key";
    ALTER TABLE elsewhere ADD constraint "elsewhere_platform_user_id_key"
        UNIQUE (platform, user_id);

    ALTER TABLE elsewhere DROP constraint "social_network_users_participant_id_fkey";
    ALTER TABLE elsewhere ADD constraint "elsewhere_participant_id_fkey"
        FOREIGN KEY (participant_id) REFERENCES participants(id)
        ON UPDATE CASCADE ON DELETE RESTRICT;

END;


-------------------------------------------------------------------------------
-- https://github.com/gittip/www.gittip.com/issues/419

ALTER TABLE paydays ADD COLUMN nach_failures bigint DEFAULT 0;
ALTER TABLE paydays RENAME COLUMN nach_failures TO nach_failing; -- double oops


-------------------------------------------------------------------------------
-- https://github.com/gittip/www.gittip.com/issues/35
-- https://github.com/gittip/www.gittip.com/issues/406

ALTER TABLE elsewhere ALTER COLUMN participant_id SET NOT NULL;

-- Every account elsewhere must have at least a stub participant account in
-- Gittip. However, not every participant must have an account elsewhere. A
-- participant without a connected account elsewhere will have no way to login
-- to Gittip. It will be considered "archived."


-------------------------------------------------------------------------------
-- https://github.com/gittip/www.gittip.com/issues/406

-- Gittip participants can only connect one account per platform at a time.

ALTER TABLE elsewhere ADD CONSTRAINT "elsewhere_platform_participant_id_key"
    UNIQUE (platform, participant_id);


-------------------------------------------------------------------------------
-- https://github.com/gittip/www.gittip.com/issues/53

ALTER TABLE exchanges ADD COLUMN recorder text DEFAULT NULL
        REFERENCES participants(id)
        ON UPDATE CASCADE ON DELETE RESTRICT;

ALTER TABLE exchanges ADD COLUMN note text DEFAULT NULL;


-------------------------------------------------------------------------------
--- https://github.com/gittip/www.gittip.com/issues/545
create view goal_summary as SELECT tippee as id, goal, (amount/goal) * 100  as  percentage, statement,  sum(amount) as amount
         FROM (    SELECT DISTINCT ON (tipper, tippee) tippee, amount
                     FROM tips
                     JOIN participants p ON p.id = tipper
                     JOIN participants p2 ON p2.id = tippee
                    WHERE p.last_bill_result = ''
                      AND p2.claimed_time IS NOT NULL
                 ORDER BY tipper, tippee, mtime DESC
               ) AS tips_agg
         join participants p3 on p3.id = tips_agg.tippee
     GROUP BY tippee, goal, percentage, statement
;


-------------------------------------------------------------------------------
--- https://github.com/gittip/www.gittip.com/issues/778

DROP VIEW goal_summary;
CREATE VIEW goal_summary AS
  SELECT tippee as id
       , goal
       , CASE goal WHEN 0 THEN 0 ELSE (amount / goal) * 100 END AS percentage
       , statement
       , sum(amount) as amount
    FROM ( SELECT DISTINCT ON (tipper, tippee) tippee, amount
                         FROM tips
                         JOIN participants p ON p.id = tipper
                         JOIN participants p2 ON p2.id = tippee
                        WHERE p.last_bill_result = ''
                          AND p2.claimed_time IS NOT NULL
                     ORDER BY tipper, tippee, mtime DESC
          ) AS tips_agg
    JOIN participants p3 ON p3.id = tips_agg.tippee
   WHERE goal > 0
GROUP BY tippee, goal, percentage, statement;


-------------------------------------------------------------------------------
-- https://github.com/gittip/www.gittip.com/issues/141

-- Create a goals table to track all goals a participant has stated over time.
CREATE TABLE goals
( id                    serial                      PRIMARY KEY
, ctime                 timestamp with time zone    NOT NULL
, mtime                 timestamp with time zone    NOT NULL
                                                    DEFAULT CURRENT_TIMESTAMP
, participant           text                        NOT NULL
                                                    REFERENCES participants
                                                    ON UPDATE CASCADE
                                                    ON DELETE RESTRICT
, goal                  numeric(35,2)               DEFAULT NULL
 );


BEGIN;

    -- Migrate data from goal column of participants over to new goals table.
    INSERT INTO goals (ctime, mtime, participant, goal)
         SELECT CURRENT_TIMESTAMP
              , CURRENT_TIMESTAMP
              , id
              , goal
           FROM participants
          WHERE goal IS NOT NULL;

    -- Create a rule to log changes to participant.goal into goals.
    CREATE RULE log_goal_changes
    AS ON UPDATE TO participants
              WHERE (OLD.goal IS NULL AND NOT NEW.goal IS NULL)
                 OR (NEW.goal IS NULL AND NOT OLD.goal IS NULL)
                 OR NEW.goal <> OLD.goal
                 DO
        INSERT INTO goals
                    (ctime, participant, goal)
             VALUES ( COALESCE (( SELECT ctime
                                    FROM goals
                                   WHERE participant=OLD.id
                                   LIMIT 1
                                 ), CURRENT_TIMESTAMP)
                    , OLD.id
                    , NEW.goal
                     );

END;


-------------------------------------------------------------------------------
-- https://github.com/gittip/www.gittip.com/issues/406

ALTER SEQUENCE social_network_users_id_seq RENAME TO elsewhere_id_seq;


-------------------------------------------------------------------------------
-- https://github.com/gittip/www.gittip.com/issues/287


-- participants
ALTER TABLE participants RENAME COLUMN id TO username;


-- elsewhere
ALTER TABLE elsewhere RENAME COLUMN participant_id TO participant;

ALTER TABLE "elsewhere" DROP CONSTRAINT "elsewhere_participant_id_fkey";
ALTER TABLE "elsewhere" ADD CONSTRAINT "elsewhere_participant_fkey"
    FOREIGN KEY (participant) REFERENCES participants(username)
    ON UPDATE CASCADE ON DELETE RESTRICT;

ALTER TABLE "elsewhere" DROP CONSTRAINT
                                      "elsewhere_platform_participant_id_key";
ALTER TABLE "elsewhere" ADD CONSTRAINT "elsewhere_platform_participant_key"
    UNIQUE (platform, participant);


-- exchanges
ALTER TABLE exchanges RENAME COLUMN participant_id TO participant;

ALTER TABLE "exchanges" DROP CONSTRAINT "exchanges_participant_id_fkey";
ALTER TABLE "exchanges" ADD CONSTRAINT "exchanges_participant_fkey"
    FOREIGN KEY (participant) REFERENCES participants(username)
    ON UPDATE CASCADE ON DELETE RESTRICT;


-------------------------------------------------------------------------------
-- https://github.com/gittip/www.gittip.com/issues/680

ALTER TABLE participants ADD COLUMN id bigserial NOT NULL UNIQUE;


-------------------------------------------------------------------------------
-- https://github.com/gittip/www.gittip.com/issues/503

BEGIN;

    ALTER TABLE participants ADD COLUMN username_lower text
       NOT NULL DEFAULT '';

    UPDATE participants SET username_lower = lower(username);

END;

ALTER TABLE participants ADD UNIQUE (username_lower);
ALTER TABLE participants ALTER COLUMN username_lower DROP DEFAULT;


-------------------------------------------------------------------------------
-- https://github.com/gittip/www.gittip.com/issues/449


BEGIN;

    -------------------
    -- participant type

    CREATE TYPE participant_type AS ENUM ( 'individual'
                                         , 'group'
                                         , 'open group'
                                          );

    CREATE TABLE log_participant_type
    ( id                serial                      PRIMARY KEY
    , ctime             timestamp with time zone    NOT NULL
    , mtime             timestamp with time zone    NOT NULL
                                                     DEFAULT CURRENT_TIMESTAMP
    , participant       text            NOT NULL REFERENCES participants
                                         ON UPDATE CASCADE ON DELETE RESTRICT
    , type              participant_type    NOT NULL
     );

    ALTER TABLE participants ADD COLUMN type participant_type
        NOT NULL DEFAULT 'individual';

    CREATE RULE log_participant_type
    AS ON UPDATE TO participants
              WHERE NEW.type <> OLD.type
                 DO
        INSERT INTO log_participant_type
                    (ctime, participant, type)
             VALUES ( COALESCE (( SELECT ctime
                                    FROM log_participant_type
                                   WHERE participant=OLD.username
                                   LIMIT 1
                                 ), CURRENT_TIMESTAMP)
                    , OLD.username
                    , NEW.type
                     );


    ------------------
    -- identifications

    CREATE TABLE identifications
    ( id                bigserial   PRIMARY KEY
    , ctime             timestamp with time zone    NOT NULL
    , mtime             timestamp with time zone    NOT NULL
                                                     DEFAULT CURRENT_TIMESTAMP
    , member            text        NOT NULL REFERENCES participants
                                     ON DELETE RESTRICT ON UPDATE CASCADE
    , "group"           text        NOT NULL REFERENCES participants
                                     ON DELETE RESTRICT ON UPDATE CASCADE
    , weight            int         NOT NULL DEFAULT 0
    , identified_by     text        NOT NULL REFERENCES participants
                                     ON DELETE RESTRICT ON UPDATE CASCADE
    , CONSTRAINT no_member_of_self CHECK (member != "group")
    , CONSTRAINT no_self_nomination CHECK (member != "identified_by")
    , CONSTRAINT no_stacking_the_deck CHECK ("group" != "identified_by")
     );


    CREATE VIEW current_identifications AS
    SELECT DISTINCT ON (member, "group", identified_by) i.*
               FROM identifications i
               JOIN participants p ON p.username = identified_by
              WHERE p.is_suspicious IS FALSE
           ORDER BY member
                  , "group"
                  , identified_by
                  , mtime DESC;

END;


-------------------------------------------------------------------------------

CREATE VIEW backed_tips AS
SELECT DISTINCT ON (tipper, tippee) t.*
           FROM tips t
           JOIN participants p ON p.username = tipper
          WHERE p.is_suspicious IS NOT TRUE
            AND p.last_bill_result=''
       ORDER BY tipper
              , tippee
              , mtime DESC;


-------------------------------------------------------------------------------
-- https://github.com/gittip/www.gittip.com/issues/496

BEGIN;

    CREATE TABLE communities
    ( id            bigserial   PRIMARY KEY
    , ctime         timestamp with time zone    NOT NULL
    , mtime         timestamp with time zone    NOT NULL
                                                 DEFAULT CURRENT_TIMESTAMP
    , name          text        NOT NULL
    , slug          text        NOT NULL
    , participant   text        NOT NULL REFERENCES participants
                                 ON UPDATE CASCADE ON DELETE RESTRICT
    , is_member     boolean
     );

    CREATE VIEW current_communities AS
    SELECT DISTINCT ON (participant, slug) c.*
      FROM communities c
      JOIN participants p ON p.username = participant
     WHERE c.is_member AND p.is_suspicious IS FALSE
  ORDER BY participant
         , slug
         , mtime DESC;

    CREATE VIEW community_summary AS
    SELECT max(name) AS name -- gotta pick one, this is good enough for now
         , slug
         , count(participant) AS nmembers
      FROM current_communities
  GROUP BY slug
  ORDER BY nmembers DESC, slug;

END;


-------------------------------------------------------------------------------
-- https://github.com/gittip/www.gittip.com/issues/902

CREATE OR REPLACE VIEW current_communities AS
SELECT * FROM (
    SELECT DISTINCT ON (participant, slug) c.*
      FROM communities c
      JOIN participants p ON p.username = participant
     WHERE p.is_suspicious IS FALSE
  ORDER BY participant
         , slug
         , mtime DESC
) AS anon WHERE is_member;


-------------------------------------------------------------------------------
-- https://github.com/gittip/www.gittip.com/issues/910

CREATE OR REPLACE VIEW current_communities AS
SELECT * FROM (
    SELECT DISTINCT ON (participant, slug) c.*
      FROM communities c
      JOIN participants p ON p.username = participant
     WHERE p.is_suspicious IS NOT TRUE
  ORDER BY participant
         , slug
         , mtime DESC
) AS anon WHERE is_member;


-------------------------------------------------------------------------------
-- https://github.com/gittip/www.gittip.com/issues/910

ALTER TABLE paydays ADD COLUMN npachinko        bigint          DEFAULT 0;
ALTER TABLE paydays ADD COLUMN pachinko_volume  numeric(35,2)   DEFAULT 0.00;


-------------------------------------------------------------------------------
-- I want to see current tips as well as backed tips.

CREATE VIEW current_tips AS
  SELECT DISTINCT ON (tipper, tippee)
         t.*
       , p.last_bill_result AS tipper_last_bill_result
       , p.balance AS tipper_balance
    FROM tips t
    JOIN participants p ON p.username = tipper
   WHERE p.is_suspicious IS NOT TRUE
ORDER BY tipper
       , tippee
       , mtime DESC;

CREATE OR REPLACE VIEW backed_tips AS
SELECT * FROM current_tips
 WHERE tipper_last_bill_result='';


-------------------------------------------------------------------------------
-- https://github.com/gittip/www.gittip.com/issues/951

CREATE INDEX elsewhere_participant ON elsewhere(participant);


-------------------------------------------------------------------------------
-- https://github.com/gittip/www.gittip.com/issues/901

BEGIN;

    ALTER TABLE identifications DROP CONSTRAINT no_stacking_the_deck;


    -- Switch from is_suspicious IS FALSE to IS NOT TRUE. We're changing our
    -- criteria from "has moved money at all" to a rooted web of trust.

    CREATE OR REPLACE VIEW current_identifications AS
    SELECT DISTINCT ON (member, "group", identified_by) i.*
               FROM identifications i
               JOIN participants p ON p.username = identified_by
              WHERE p.is_suspicious IS NOT TRUE
           ORDER BY member
                  , "group"
                  , identified_by
                  , mtime DESC;

END;


-------------------------------------------------------------------------------
-- https://github.com/gittip/www.gittip.com/issues/7
-- https://github.com/gittip/www.gittip.com/issues/145

CREATE TABLE toots
( id                bigserial       PRIMARY KEY
, ctime             timestamp with time zone    NOT NULL
                                                 DEFAULT CURRENT_TIMESTAMP
, tooter            text            NOT NULL REFERENCES participants
                                     ON UPDATE CASCADE ON DELETE RESTRICT
, tootee            text            NOT NULL REFERENCES participants
                                     ON UPDATE CASCADE ON DELETE RESTRICT
, toot              text            NOT NULL
 );


-------------------------------------------------------------------------------
-- https://github.com/gittip/www.gittip.com/issues/1085

BEGIN;

    -- Create an api_keys table to track all api_keys a participant has
    -- created over time.
    CREATE TABLE api_keys
    ( id                serial                      PRIMARY KEY
    , ctime             timestamp with time zone    NOT NULL
    , mtime             timestamp with time zone    NOT NULL
                                                    DEFAULT CURRENT_TIMESTAMP
    , participant       text                        NOT NULL
                                                    REFERENCES participants
                                                    ON UPDATE CASCADE
                                                    ON DELETE RESTRICT
    , api_key        text                        NOT NULL UNIQUE
     );


    --
    ALTER TABLE participants ADD COLUMN api_key text DEFAULT NULL;


    -- Create a rule to log changes to participant.api_key into api_keys.
    CREATE RULE log_api_key_changes
    AS ON UPDATE TO participants
              WHERE (OLD.api_key IS NULL AND NOT NEW.api_key IS NULL)
                 OR (NEW.api_key IS NULL AND NOT OLD.api_key IS NULL)
                 OR NEW.api_key <> OLD.api_key
                 DO
        INSERT INTO api_keys
                    (ctime, participant, api_key)
             VALUES ( COALESCE (( SELECT ctime
                                    FROM api_keys
                                   WHERE participant=OLD.username
                                   LIMIT 1
                                 ), CURRENT_TIMESTAMP)
                    , OLD.username
                    , NEW.api_key
                     );

END;


-------------------------------------------------------------------------------
-- https://github.com/gittip/www.gittip.com/issues/1085

BEGIN;

    -- Whack identifications.
    DROP TABLE identifications CASCADE;


    -- Create a memberships table. Take is an int between 0 and 1000 inclusive,
    -- and is the tenths of a percent that the given member is taking from the
    -- given team. So if my take is 102 for gittip, that means I'm taking 10.2%
    -- of Gittip's budget. The application layer is responsible for ensuring
    -- that current takes sum to 1000 or less for a given team. Any shortfall
    -- is the take for the team itself.

    CREATE TABLE memberships
    ( id                serial                      PRIMARY KEY
    , ctime             timestamp with time zone    NOT NULL
    , mtime             timestamp with time zone    NOT NULL
                                                    DEFAULT CURRENT_TIMESTAMP
    , member            text                        NOT NULL
                                                    REFERENCES participants
                                                    ON UPDATE CASCADE
                                                    ON DELETE RESTRICT
    , team              text                        NOT NULL
                                                    REFERENCES participants
                                                    ON UPDATE CASCADE
                                                    ON DELETE RESTRICT
    , take              numeric(35,2)               NOT NULL DEFAULT 0.0
                                                    CONSTRAINT not_negative
                                                    CHECK (take >= 0)
    , CONSTRAINT no_team_recursion CHECK (team != member)
     );


    -- Create a current_memberships view.
    CREATE OR REPLACE VIEW current_memberships AS
    SELECT DISTINCT ON (member, team) m.*
               FROM memberships m
               JOIN participants p1 ON p1.username = member
               JOIN participants p2 ON p2.username = team
              WHERE p1.is_suspicious IS NOT TRUE
                AND p2.is_suspicious IS NOT TRUE
                AND take > 0
           ORDER BY member
                  , team
                  , mtime DESC;

END;


-------------------------------------------------------------------------------
-- https://github.com/gittip/www.gittip.com/issues/1100

ALTER TABLE memberships ADD COLUMN recorder text NOT NULL
    REFERENCES participants(username) ON UPDATE CASCADE ON DELETE RESTRICT;


-------------------------------------------------------------------------------
-- Recreate the current_memberships view. It had been including participants
-- who used to be members but weren't any longer.

CREATE OR REPLACE VIEW current_memberships AS
SELECT * FROM (

    SELECT DISTINCT ON (member, team) m.*
               FROM memberships m
               JOIN participants p1 ON p1.username = member
               JOIN participants p2 ON p2.username = team
              WHERE p1.is_suspicious IS NOT TRUE
                AND p2.is_suspicious IS NOT TRUE
           ORDER BY member
                  , team
                  , mtime DESC

) AS anon WHERE take > 0;


-------------------------------------------------------------------------------
-- https://github.com/gittip/www.gittip.com/issues/1100

BEGIN;
    CREATE TYPE participant_type_ AS ENUM ( 'individual'
                                          , 'group'
                                           );

    ALTER TABLE participants ADD COLUMN type_ participant_type_
        NOT NULL DEFAULT 'individual';
    ALTER TABLE log_participant_type ADD COLUMN type_ participant_type_
        NOT NULL DEFAULT 'individual';

    UPDATE participants SET type_='group' WHERE type='group';
    UPDATE log_participant_type SET type_='group' WHERE type='group';

    DROP RULE log_participant_type ON participants;

    ALTER TABLE participants DROP COLUMN type;
    ALTER TABLE participants RENAME COLUMN type_ TO type;
    ALTER TABLE log_participant_type DROP COLUMN type;
    ALTER TABLE log_participant_type RENAME COLUMN type_ TO type;

    CREATE RULE log_participant_type
    AS ON UPDATE TO participants
              WHERE NEW.type <> OLD.type
                 DO
        INSERT INTO log_participant_type
                    (ctime, participant, type)
             VALUES ( COALESCE (( SELECT ctime
                                    FROM log_participant_type
                                   WHERE participant=OLD.username
                                   LIMIT 1
                                 ), CURRENT_TIMESTAMP)
                    , OLD.username
                    , NEW.type
                     );
END;


-------------------------------------------------------------------------------
-- https://github.com/gittip/www.gittip.com/issues/659

CREATE TABLE homepage_new_participants();
CREATE TABLE homepage_top_givers();
CREATE TABLE homepage_top_receivers();


-------------------------------------------------------------------------------
-- https://github.com/gittip/www.gittip.com/pull/1274

BEGIN;
    CREATE TYPE participant_number AS ENUM ('singular', 'plural');

    ALTER TABLE participants ADD COLUMN number participant_number
        NOT NULL DEFAULT 'singular';
    ALTER TABLE log_participant_type ADD COLUMN number participant_number
        NOT NULL DEFAULT 'singular';

    UPDATE participants SET number='plural' WHERE type='group';
    UPDATE log_participant_type SET number='plural' WHERE type='group';

    DROP RULE log_participant_type ON participants;

    ALTER TABLE participants DROP COLUMN type;
    ALTER TABLE log_participant_type DROP COLUMN type;

    ALTER TABLE log_participant_type RENAME TO log_participant_number;

    CREATE RULE log_participant_number
    AS ON UPDATE TO participants
              WHERE NEW.number <> OLD.number
                 DO
        INSERT INTO log_participant_number
                    (ctime, participant, number)
             VALUES ( COALESCE (( SELECT ctime
                                    FROM log_participant_number
                                   WHERE participant=OLD.username
                                   LIMIT 1
                                 ), CURRENT_TIMESTAMP)
                    , OLD.username
                    , NEW.number
                     );
END;


-------------------------------------------------------------------------------
-- https://github.com/gittip/www.gittip.com/issues/703

ALTER TABLE paydays
   ADD COLUMN nactive bigint DEFAULT 0;

UPDATE paydays SET nactive=(
    SELECT count(DISTINCT foo.*) FROM (
        SELECT tipper FROM transfers WHERE "timestamp" >= ts_start AND "timestamp" < ts_end
            UNION
        SELECT tippee FROM transfers WHERE "timestamp" >= ts_start AND "timestamp" < ts_end
        ) AS foo
);


-------------------------------------------------------------------------------
-- https://github.com/gittip/www.gittip.com/pull/1547

DROP TABLE homepage_new_participants;
DROP TABLE homepage_top_givers;
DROP TABLE homepage_top_receivers;
CREATE TABLE homepage_new_participants(username text, claimed_time timestamp with time zone);
CREATE TABLE homepage_top_givers(username text, anonymous boolean, amount numeric);
CREATE TABLE homepage_top_receivers(username text, claimed_time timestamp with time zone, amount numeric);


-------------------------------------------------------------------------------
-- https://github.com/gittip/www.gittip.com/pull/1582

ALTER TABLE participants ADD COLUMN paypal_email text DEFAULT NULL;


-------------------------------------------------------------------------------
-- https://github.com/gittip/www.gittip.com/pull/1610

CREATE INDEX participants_claimed_time ON participants (claimed_time DESC)
  WHERE is_suspicious IS NOT TRUE
    AND claimed_time IS NOT null;

ALTER TABLE homepage_top_receivers ADD COLUMN gravatar_id text;
ALTER TABLE homepage_top_receivers ADD COLUMN twitter_pic text;

ALTER TABLE homepage_top_givers ADD COLUMN gravatar_id text;
ALTER TABLE homepage_top_givers ADD COLUMN twitter_pic text;


-------------------------------------------------------------------------------
-- https://github.com/gittip/www.gittip.com/pull/1610

DROP TABLE homepage_new_participants;

-------------------------------------------------------------------------------
<<<<<<< HEAD
-- https://github.com/gittip/www.gittip.com/issues/1164

BEGIN;
    CREATE TABLE bitcoin_addresses
    ( id                serial                      PRIMARY KEY
    , ctime             timestamp with time zone    NOT NULL
    , mtime             timestamp with time zone    NOT NULL
                                                     DEFAULT CURRENT_TIMESTAMP
    , participant       text            NOT NULL REFERENCES participants
                                         ON UPDATE CASCADE ON DELETE RESTRICT
    , bitcoin_address   text            NOT NULL
     );

    ALTER TABLE participants ADD COLUMN bitcoin_address text DEFAULT NULL;

    CREATE RULE bitcoin_addresses
    AS ON UPDATE TO participants
              WHERE NEW.bitcoin_address <> OLD.bitcoin_address
                 DO
        INSERT INTO bitcoin_addresses
                    (ctime, participant, bitcoin_address)
             VALUES ( COALESCE (( SELECT ctime
                                    FROM bitcoin_addresses
                                   WHERE participant=OLD.username
                                   LIMIT 1
                                 ), CURRENT_TIMESTAMP)
                    , OLD.username
                    , NEW.bitcoin_address
                     );

=======
-- https://github.com/gittip/www.gittip.com/issues/1683

BEGIN;
    ALTER TABLE participants RENAME COLUMN anonymous TO anonymous_giving;
    ALTER TABLE participants ADD COLUMN anonymous_receiving bool NOT NULL DEFAULT FALSE;
    ALTER TABLE homepage_top_receivers ADD COLUMN anonymous boolean;
>>>>>>> cef6befb
END;<|MERGE_RESOLUTION|>--- conflicted
+++ resolved
@@ -951,43 +951,11 @@
 DROP TABLE homepage_new_participants;
 
 -------------------------------------------------------------------------------
-<<<<<<< HEAD
--- https://github.com/gittip/www.gittip.com/issues/1164
-
-BEGIN;
-    CREATE TABLE bitcoin_addresses
-    ( id                serial                      PRIMARY KEY
-    , ctime             timestamp with time zone    NOT NULL
-    , mtime             timestamp with time zone    NOT NULL
-                                                     DEFAULT CURRENT_TIMESTAMP
-    , participant       text            NOT NULL REFERENCES participants
-                                         ON UPDATE CASCADE ON DELETE RESTRICT
-    , bitcoin_address   text            NOT NULL
-     );
-
-    ALTER TABLE participants ADD COLUMN bitcoin_address text DEFAULT NULL;
-
-    CREATE RULE bitcoin_addresses
-    AS ON UPDATE TO participants
-              WHERE NEW.bitcoin_address <> OLD.bitcoin_address
-                 DO
-        INSERT INTO bitcoin_addresses
-                    (ctime, participant, bitcoin_address)
-             VALUES ( COALESCE (( SELECT ctime
-                                    FROM bitcoin_addresses
-                                   WHERE participant=OLD.username
-                                   LIMIT 1
-                                 ), CURRENT_TIMESTAMP)
-                    , OLD.username
-                    , NEW.bitcoin_address
-                     );
-
-=======
+
 -- https://github.com/gittip/www.gittip.com/issues/1683
 
 BEGIN;
     ALTER TABLE participants RENAME COLUMN anonymous TO anonymous_giving;
     ALTER TABLE participants ADD COLUMN anonymous_receiving bool NOT NULL DEFAULT FALSE;
     ALTER TABLE homepage_top_receivers ADD COLUMN anonymous boolean;
->>>>>>> cef6befb
 END;