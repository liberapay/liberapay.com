--- conflicted
+++ resolved
@@ -42,21 +42,12 @@
     :returns:
         A dictionary containing bitbucket specific information for the user.
     """
-<<<<<<< HEAD
     typecheck(username, (unicode, PathPart))
-    rec = db.one( "SELECT user_info FROM elsewhere "
-                         "WHERE platform='bitbucket' "
-                         "AND user_info->'username' = %s"
-                       , (username,)
-                        )
-=======
-    typecheck(username, (unicode, UnicodeWithParams))
     rec = db.one("""
         SELECT user_info FROM elsewhere
         WHERE platform='bitbucket'
         AND user_info->'username' = %s
     """, (username,))
->>>>>>> 5d76f588
     if rec is not None:
         user_info = rec
     else:
