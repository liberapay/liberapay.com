% from 'templates/macros/avatar-url.html' import avatar_img with context
% from 'templates/macros/elsewhere.html' import platform_icon

% macro profile_box_embedded_wrapper(participant, path, style='default')
% set blur = participant.is_unsettling and 'always_view_unsettling' not in request.headers.cookie
<div class="inline-box">
    <div class="panel panel-{{ style }} profile-box-embedded"
         href="{{ path }}">
<<<<<<< HEAD
        <div class="panel-body {{ 'blur-4px' if blur and user.id != participant.id }}">
=======
        <div class="panel-body {{ 'panel-blur' if blur and user.id != participant.id }}">
>>>>>>> 2faaf781
            <a href="{{ path }}" class="avatar-inline">{{
                avatar_img(participant, size=120)
            }}</a>
            {{ caller() }}
        </div>
    </div>
</div>
% endmacro

% macro profile_box_embedded(participant, summary, nmembers=None)
    % call profile_box_embedded_wrapper(participant, participant.path(''))
        {{ profile_box_embedded_participant(participant, summary, nmembers=nmembers) }}
    % endcall
% endmacro

% macro profile_box_embedded_participant(participant, summary, nmembers=None)
    % set username = participant.username
    % set unsettling = participant.is_unsettling

    <h4><a href="/{{ username }}/">{{ username }}</a></h4>

    <p class="summary">{{ summary or '' }}</p>

    <div class="numbers">
        <dl>
            <dt>{{ _("Patrons") }}</dt>
            <dd>{{ locale.format_decimal(participant.npatrons + participant.nteampatrons) }}</dd>
        </dl>
        % if not participant.hide_receiving
        <dl>
            <dt>{{ _("Income") }}</dt>
            <dd>{{ locale.format_money(participant.receiving) }}<br>
                <small>{{ _("per week") }}</small></dd>
        </dl>
        % endif
        % if nmembers
        <dl>
            <dt>{{ _("Members") }}</dt>
            <dd>{{ locale.format_decimal(nmembers) }}</dd>
        </dl>
        % endif
    </div>
% endmacro

% macro profile_box_embedded_elsewhere(
    e, has_tip=None, show_button=False, show_numbers=True, show_platform_icon=True
)
    % set tippee_is_stub = e.participant.status == 'stub'
    % set panel_style = 'default' if tippee_is_stub else 'primary'
    % set path = e.liberapay_path
    % call profile_box_embedded_wrapper(e.participant, path, style=panel_style)
        % set p = e.participant

        <h4><a href="{{ path }}">
            {{ platform_icon(e.platform_data) if show_platform_icon else '' }}
            <span>{{ e.friendly_name }}</span>
            <span class="sr-only">({{ e.platform_data.display_name }})</span>
        </a></h4>

        <p class="summary">{{ e.get_excerpt() or '' }}</p>

        % if show_button
        <a class="btn btn-{{ 'primary' if has_tip else 'pledge' if tippee_is_stub else 'donate' }}"
           href="{{ path if tippee_is_stub else e.participant.path('donate') }}">{{
            (_("Modify your pledge") if has_tip else _("Pledge"))
            if tippee_is_stub else
            (_("Modify your donation") if has_tip else _("Donate"))
        }}</a>
        % endif

        % if show_numbers
        <div class="numbers">
            <dl>
                <dt>{{ _("Pledges") }}</dt>
                <dd>{{ locale.format_decimal(p.npatrons) }}</dd>
            </dl>
            % if not p.hide_receiving
            <dl>
                <dt>{{ _("Sum") }}</dt>
                <dd>{{ locale.format_money(p.receiving) }}<br>
                    <small>{{ _("per week") }}</small></dd>
            </dl>
            % endif
        </div>
        % endif
    % endcall
% endmacro<|MERGE_RESOLUTION|>--- conflicted
+++ resolved
@@ -6,11 +6,7 @@
 <div class="inline-box">
     <div class="panel panel-{{ style }} profile-box-embedded"
          href="{{ path }}">
-<<<<<<< HEAD
         <div class="panel-body {{ 'blur-4px' if blur and user.id != participant.id }}">
-=======
-        <div class="panel-body {{ 'panel-blur' if blur and user.id != participant.id }}">
->>>>>>> 2faaf781
             <a href="{{ path }}" class="avatar-inline">{{
                 avatar_img(participant, size=120)
             }}</a>
