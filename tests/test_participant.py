--- conflicted
+++ resolved
@@ -1,8 +1,4 @@
-<<<<<<< HEAD
-from __future__ import absolute_import, division, print_function, unicode_literals
-=======
 from __future__ import print_function, unicode_literals
->>>>>>> a13474fc
 
 import datetime
 import random
@@ -12,12 +8,6 @@
 import pytz
 from aspen.utils import utcnow
 from gittip import NotSane
-<<<<<<< HEAD
-=======
-from gittip.elsewhere.bitbucket import BitbucketAccount
-from gittip.elsewhere.github import GitHubAccount
-from gittip.elsewhere.twitter import TwitterAccount
-from gittip.elsewhere.openstreetmap import OpenStreetMapAccount
 from gittip.exceptions import (
     UsernameIsEmpty,
     UsernameTooLong,
@@ -27,7 +17,6 @@
     NoSelfTipping,
     BadAmount,
 )
->>>>>>> a13474fc
 from gittip.models._mixin_elsewhere import NeedConfirmation
 from gittip.models.participant import Participant
 from gittip.testing import Harness
@@ -79,13 +68,8 @@
                                  , claimed_time=hour_ago
                                  , last_bill_result=''
                                   )
-<<<<<<< HEAD
         deadbeef = self.make_elsewhere('twitter', '1', {'screen_name': 'deadbeef'})
         self.deadbeef_original_username = deadbeef.participant.username
-=======
-        deadbeef = TwitterAccount(self.db, '1', {'screen_name': 'deadbeef'})
-        self.deadbeef_original_username = deadbeef.participant
->>>>>>> a13474fc
 
         Participant.from_username('carl').set_tip_to('bob', '1.00')
         Participant.from_username('alice').set_tip_to(self.deadbeef_original_username, '1.00')
@@ -133,8 +117,8 @@
 class TestTakeOver(Harness):
 
     def test_cross_tip_doesnt_become_self_tip(self):
-        alice = TwitterAccount(self.db, 1, dict(screen_name='alice'))
-        bob   = TwitterAccount(self.db, 2, dict(screen_name='bob'))
+        alice = self.make_elsewhere('twitter', 1, dict(screen_name='alice'))
+        bob   = self.make_elsewhere('twitter', 2, dict(screen_name='bob'))
         alice_participant = alice.opt_in('alice')[0].participant
         bob_participant = bob.opt_in('bob')[0].participant
         alice_participant.set_tip_to('bob', '1.00')
@@ -142,8 +126,8 @@
         self.db.self_check()
 
     def test_zero_cross_tip_doesnt_become_self_tip(self):
-        alice = TwitterAccount(self.db, 1, dict(screen_name='alice'))
-        bob   = TwitterAccount(self.db, 2, dict(screen_name='bob'))
+        alice = self.make_elsewhere('twitter', 1, dict(screen_name='alice'))
+        bob   = self.make_elsewhere('twitter', 2, dict(screen_name='bob'))
         alice_participant = alice.opt_in('alice')[0].participant
         bob_participant = bob.opt_in('bob')[0].participant
         alice_participant.set_tip_to('bob', '1.00')
@@ -152,9 +136,9 @@
         self.db.self_check()
 
     def test_do_not_take_over_zero_tips_giving(self):
-        alice = TwitterAccount(self.db, 1, dict(screen_name='alice'))
-        bob   = TwitterAccount(self.db, 2, dict(screen_name='bob'))
-        carl  = TwitterAccount(self.db, 3, dict(screen_name='carl'))
+        alice = self.make_elsewhere('twitter', 1, dict(screen_name='alice'))
+        bob   = self.make_elsewhere('twitter', 2, dict(screen_name='bob'))
+        carl  = self.make_elsewhere('twitter', 3, dict(screen_name='carl'))
         alice_participant = alice.opt_in('alice')[0].participant
         bob_participant   = bob.opt_in('bob')[0].participant
         carl_participant  = carl.opt_in('carl')[0].participant
@@ -166,9 +150,9 @@
         self.db.self_check()
 
     def test_do_not_take_over_zero_tips_receiving(self):
-        alice = TwitterAccount(self.db, 1, dict(screen_name='alice'))
-        bob   = TwitterAccount(self.db, 2, dict(screen_name='bob'))
-        carl  = TwitterAccount(self.db, 3, dict(screen_name='carl'))
+        alice = self.make_elsewhere('twitter', 1, dict(screen_name='alice'))
+        bob   = self.make_elsewhere('twitter', 2, dict(screen_name='bob'))
+        carl  = self.make_elsewhere('twitter', 3, dict(screen_name='carl'))
         alice_participant = alice.opt_in('alice')[0].participant
         bob_participant   = bob.opt_in('bob')[0].participant
         carl_participant  = carl.opt_in('carl')[0].participant
@@ -180,8 +164,8 @@
         self.db.self_check()
 
     def test_idempotent(self):
-        alice = TwitterAccount(self.db, 1, dict(screen_name='alice'))
-        bob   = GitHubAccount(self.db, 2, dict(screen_name='bob'))
+        alice = self.make_elsewhere('twitter', 1, dict(screen_name='alice'))
+        bob   = self.make_elsewhere('github', 2, dict(screen_name='bob'))
         alice_participant = alice.opt_in('alice')[0].participant
         alice_participant.take_over(bob, have_confirmation=True)
         alice_participant.take_over(bob, have_confirmation=True)
@@ -192,15 +176,8 @@
     def setUp(self):
         Harness.setUp(self)
         now = utcnow()
-<<<<<<< HEAD
-        for i, username in enumerate(['alice', 'bob', 'carl'], start=1):
-            self.make_participant(username, claimed_time=now)
-            twitter_account = self.make_elsewhere('twitter', unicode(i), {'screen_name': username})
-            Participant.from_username(username).take_over(twitter_account)
-=======
         for username in ['alice', 'bob', 'carl']:
             self.make_participant(username, claimed_time=now, elsewhere='twitter')
->>>>>>> a13474fc
 
     def test_bob_is_singular(self):
         expected = True
@@ -598,34 +575,20 @@
         assert resolved is None, resolved
 
     def test_ru_returns_bitbucket_url_for_stub_from_bitbucket(self):
-<<<<<<< HEAD
         unclaimed = self.make_elsewhere('bitbucket', '1234', {'username': 'alice'})
         stub = Participant.from_username(unclaimed.participant.username)
-=======
-        unclaimed = BitbucketAccount(self.db, '1234', {'username': 'alice'})
-        stub = Participant.from_username(unclaimed.participant)
->>>>>>> a13474fc
         actual = stub.resolve_unclaimed()
         assert actual == "/on/bitbucket/alice/"
 
     def test_ru_returns_github_url_for_stub_from_github(self):
-<<<<<<< HEAD
         unclaimed = self.make_elsewhere('github', '1234', {'login': 'alice'})
         stub = Participant.from_username(unclaimed.participant.username)
-=======
-        unclaimed = GitHubAccount(self.db, '1234', {'login': 'alice'})
-        stub = Participant.from_username(unclaimed.participant)
->>>>>>> a13474fc
         actual = stub.resolve_unclaimed()
         assert actual == "/on/github/alice/"
 
     def test_ru_returns_twitter_url_for_stub_from_twitter(self):
-<<<<<<< HEAD
         unclaimed = self.make_elsewhere('twitter', '1234', {'screen_name': 'alice'})
         stub = Participant.from_username(unclaimed.participant.username)
-=======
-        unclaimed = TwitterAccount(self.db, '1234', {'screen_name': 'alice'})
-        stub = Participant.from_username(unclaimed.participant)
         actual = stub.resolve_unclaimed()
         assert actual == "/on/twitter/alice/"
 
@@ -636,8 +599,7 @@
             , 'img_src': 'http://example.com'
             , 'html_url': 'http://example.net'
         }
-        unclaimed = OpenStreetMapAccount(self.db, '1234', user_info)
-        stub = Participant.from_username(unclaimed.participant)
->>>>>>> a13474fc
+        unclaimed = self.make_elsewhere('openstreetmap', '1234', user_info)
+        stub = Participant.from_username(unclaimed.participant.username)
         actual = stub.resolve_unclaimed()
         assert actual == "/on/openstreetmap/alice/"