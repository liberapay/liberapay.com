--- conflicted
+++ resolved
@@ -13,15 +13,8 @@
         actual = bitbucket.get_user_info(self.db, 'alice')
         assert actual == expected
 
-<<<<<<< HEAD
     def test_get_user_info_gets_user_info_from_PathPart(self):
-        bitbucket.BitbucketAccount("1", {'username': 'alice'}).opt_in('alice')
-        expected = {"username": "alice"}
-        actual = bitbucket.get_user_info(PathPart('alice', {}))
-=======
-    def test_get_user_info_gets_user_info_from_UnicodeWithParams(self):
         bitbucket.BitbucketAccount(self.db, "1", {'username': 'alice'}).opt_in('alice')
         expected = {"username": "alice"}
-        actual = bitbucket.get_user_info(self.db, UnicodeWithParams('alice', {}))
->>>>>>> 9e6cb17c
+        actual = bitbucket.get_user_info(self.db, PathPart('alice', {}))
         assert actual == expected