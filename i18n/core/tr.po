msgid ""
msgstr ""
"PO-Revision-Date: 2025-10-15 00:07+0000\n"
"Last-Translator: Oğuz Ersen <oguz@ersen.moe>\n"
"Language-Team: Turkish <https://hosted.weblate.org/projects/liberapay/core/tr/>\n"
"Language: tr\n"
"MIME-Version: 1.0\n"
"Content-Type: text/plain; charset=utf-8\n"
"Content-Transfer-Encoding: 8bit\n"
"Plural-Forms: nplurals=2; plural=n > 1;\n"
"X-Generator: Weblate 5.14-dev\n"
"Generated-By: Babel 2.17.0\n"

#, python-brace-format
msgid "The translation of this page from English is not yet complete. {link_start}You can contribute{link_end}."
msgstr "Bu sayfanın İngilizce'den çevirisi henüz tamamlanmadı. {link_start}Katkıda bulunabilirsiniz{link_end}."

#, python-brace-format
msgid "This page contains machine-translated text which hasn't yet been reviewed and might be inaccurate. {link_start}You can contribute{link_end}."
msgstr "Bu sayfa henüz gözden geçirilmemiş ve hatalı olabilecek makine çevirisi metin içermektedir. {link_start}Katkıda bulunabilirsiniz{link_end}."

msgid "Your Liberapay account has been disabled"
msgstr "Liberapay hesabınız devre dışı bırakıldı"

msgid "Your Liberapay account has been marked as fraudulent by a staff member. You are no longer able to send and receive payments."
msgstr "Liberapay hesabınız bir personel tarafından hileli olarak işaretlendi. Artık ödeme gönderemez ve alamazsınız."

msgid "Your Liberapay profile has been marked as spam by a staff member. It is now hidden."
msgstr "Liberapay profiliniz bir personel tarafından spam olarak işaretlendi. Profiliniz artık gizlenmiştir."

msgid "Your Liberapay account is at risk of being disabled"
msgstr "Liberapay hesabınız devre dışı bırakılma riski altında"

msgid "The information you've put in your Liberapay profile isn't sufficient to verify that your attempt to collect donations is legitimate."
msgstr "Liberapay profilinize girdiğiniz bilgiler, bağış toplama girişiminizin yasal olduğunu doğrulamak için yeterli değil."

msgid "The information in your Liberapay profile is too old to enable us to check that your use of our service is still legitimate."
msgstr "Liberapay profilinizdeki bilgiler çok eski olduğundan, hizmetimizi hala yasal bir şekilde kullandığınızı doğrulayamıyoruz."

#, python-brace-format
msgid "You appear to be using Liberapay for something other than the {link_start}authorized use cases{link_end}."
msgstr "Liberapay'i {link_start}izin verilen kullanım durumları{link_end} dışında bir amaçla kullanıyor gibi görünüyorsunuz."

#, python-brace-format
msgid "Please {link_start}edit your profile{link_end} to rectify this problem. If you don't, your account may be disabled."
msgstr "Bu sorunu gidermek için lütfen {link_start}profilinizi düzenleyin{link_end}. Bunu yapmazsanız, hesabınız devre dışı bırakılabilir."

#, python-brace-format
msgid "If you no longer want to use Liberapay, please {link_start}close your account{link_end}."
msgstr "Artık Liberapay kullanmak istemiyorsanız, lütfen {link_start}hesabınızı kapatın{link_end}."

msgid "Greetings,"
msgstr "Merhaba,"

msgid "Something wrong? This email was sent automatically, but you can contact us by replying to it."
msgstr "Yolunda gitmeyen bir şeyler mi var? Bu e-posta otomatik olarak gönderildi, ancak yanıtlayarak bizimle iletişime geçebilirsiniz."

msgid "Change your email settings"
msgstr "E-posta ayarlarınızı değiştirin"

#, python-brace-format
msgid "It's time to renew your donation to {username} on Liberapay"
msgstr "Liberapay'de {username} için yaptığınız bağışı yenilemenin zamanı geldi"

msgid "It's time to renew your donations on Liberapay"
msgstr "Liberapay'deki bağışlarınızı yenilemenin zamanı geldi"

#, python-brace-format
msgid "Your donation of {amount} to {recipient} is awaiting payment."
msgstr "{recipient} için {amount} tutarındaki bağışınız ödenmeyi bekliyor."

#, python-brace-format
msgid "You have {n} donation waiting to be renewed:"
msgid_plural "You have {n} donations waiting to be renewed:"
msgstr[0] "Yenilenmeyi bekleyen {n} bağışınız var:"
msgstr[1] "{n} tane yenilenmeyi bekleyen bağışınız var:"

#, python-brace-format
msgid "{amount} to {username}"
msgstr "{username} için {amount}"

msgid "Renew this donation"
msgid_plural "Renew these donations"
msgstr[0] "Bu bağışı yenile"
msgstr[1] "Bağışları yenile"

msgid "Manage your donations"
msgstr "Bağışlarınızı yönetin"

#, python-brace-format
msgid "It's past time to renew your donation to {username} on Liberapay"
msgstr "Liberapay'de {username} için yaptığınız bağışı yenilemenin zamanı geçti"

msgid "It's past time to renew your donations on Liberapay"
msgstr "Liberapay'deki bağışlarınızı yenilemenin zamanı geçti"

#, python-brace-format
msgid "Your donation of {amount} per week to {username} needs to be renewed before {date}."
msgstr "{username} için haftalık {amount} tutarında bağışınızın {date} tarihinden önce yenilenmesi gerekiyor."

#, python-brace-format
msgid "Your donation of {amount} per month to {username} needs to be renewed before {date}."
msgstr "{username} için aylık {amount} tutarında bağışınızın {date} tarihinden önce yenilenmesi gerekiyor."

#, python-brace-format
msgid "Your donation of {amount} per year to {username} needs to be renewed before {date}."
msgstr "{username} için yıllık {amount} tutarında bağışınızın {date} tarihinden önce yenilenmesi gerekiyor."

#, python-brace-format
msgid "Your donation of {amount} per week to {username} was supposed to be renewed before {past_date}."
msgstr "{username} için haftalık {amount} tutarında bağışınızın {past_date} tarihinden önce yenilenmesi gerekiyordu."

#, python-brace-format
msgid "Your donation of {amount} per month to {username} was supposed to be renewed before {past_date}."
msgstr "{username} için aylık {amount} tutarında bağışınızın {past_date} tarihinden önce yenilenmesi gerekiyordu."

#, python-brace-format
msgid "Your donation of {amount} per year to {username} was supposed to be renewed before {past_date}."
msgstr "{username} için yıllık {amount} tutarında bağışınızın {past_date} tarihinden önce yenilenmesi gerekiyordu."

#, python-brace-format
msgid "You have {n} donation up for renewal:"
msgid_plural "You have {n} donations up for renewal:"
msgstr[0] "Yenilenecek {n} bağışınız var:"
msgstr[1] "Yenilenecek {n} bağışınız var:"

#, python-brace-format
msgid "If you wish to modify or stop a donation, click on the following link: {link_start}manage my donations{link_end}."
msgstr "Bir bağışı değiştirmek veya durdurmak isterseniz, şu bağlantıya tıklayın: {link_start}bağışlarımı yönet{link_end}."

msgid "Your email address is temporarily blacklisted"
msgstr "E-mail adresiniz geçici olarak kara listeye alındı"

msgid "Your email address has been blacklisted"
msgstr "Eposta adresiniz kara listeye alındı"

#, python-brace-format
msgid "We are suspending sending notifications to your address {email_address} until {date}, because a recent attempt to email you has failed."
msgstr "Son zamanlarda size e-posta gönderme girişimi başarısız olduğu için {email_address} adresinize bildirim göndermeyi {date} tarihine kadar askıya alıyoruz."

#, python-brace-format
msgid "We will no longer send emails to your address {email_address}, because a recent attempt to do so has failed."
msgstr "Yakın tarihteki bir deneme başarısız olduğu için bir daha {email_address} adresinize e-posta göndermeyeceğiz."

#, python-brace-format
msgid "We will no longer send emails to your address {email_address}, because we've received a complaint from the email provider. Please send an email from that address to support@liberapay.com if you want us to remove it from the blacklist."
msgstr "E-posta sağlayıcısından bir şikayet aldığımız için, artık {email_address} adresinize e-posta göndermeyeceğiz. Kara listeden kaldırmamızı isterseniz lütfen bu adresten support@liberapay.com adresine bir e-posta gönderin."

msgid "The error message from the email system was:"
msgstr "E-posta sisteminden gelen hata mesajı şuydu:"

msgid "Manage your email addresses"
msgstr "E-posta adreslerinizi yönetin"

#, python-brace-format
msgid "Your Liberapay income is approximately {money_amount} this week"
msgstr "Liberapay geliriniz bu hafta yaklaşık {money_amount}"

#, python-brace-format
msgid "Your Liberapay income is {money_amount} this week"
msgstr "Liberapay geliriniz bu hafta {money_amount}"

msgid "Here is the breakdown of your income this week:"
msgstr "İşte bu haftaki gelirinizin dağılımı:"

#, python-brace-format
msgid "Personal donations: {money_amount} from {n} donor."
msgid_plural "Personal donations: {money_amount} from {n} donors."
msgstr[0] "Kişisel bağışlar: {n} bağışçıdan {money_amount}."
msgstr[1] "Kişisel bağışlar: {n} bağışçıdan {money_amount}."

msgid "Personal donations: none."
msgstr "Kişisel bağışlar: yok."

#, python-brace-format
msgid "Donations for your role in the {team_name} team: {money_amount} from {n} donor."
msgid_plural "Donations for your role in the {team_name} team: {money_amount} from {n} donors."
msgstr[0] "{team_name} takımındaki rolünüz için bağışlar: {n} bağışçıdan {money_amount}."
msgstr[1] "{team_name} takımındaki rolünüz için bağışlar: {n} bağışçıdan {money_amount}."

msgid "Donations through teams: none (you are not a member of any team)."
msgstr "Takımlar aracılığıyla bağışlar: yok (hiçbir takımın üyesi değilsin)."

msgid "NB: Donations through Liberapay are now paid in advance instead of being transferred weekly. The numbers above match what you would have received this week under the old system."
msgstr "Not: Liberapay aracılığıyla yapılan bağışlar artık haftalık olarak aktarılmak yerine önceden ödeniyor. Yukarıdaki sayılar, eski sistemde bu hafta ne alacağınızla eşleşiyor."

#, python-brace-format
msgid "Your invoice to {0} has been accepted - Liberapay"
msgstr "{0} için faturanız kabul edildi - Liberapay"

#, python-brace-format
msgid "Your request for a payment of {amount} from {addressee_name} has been accepted."
msgstr "{addressee_name} için {amount} tutarlı ödeme isteğiniz kabul edildi."

msgid "View the invoice"
msgstr "Faturayı görüntüle"

#, python-brace-format
msgid "Your invoice to {0} has been accepted and paid - Liberapay"
msgstr "{0} için faturanız kabul edildi ve ödendi - Liberapay"

#, python-brace-format
msgid "Your invoice of {amount} to {addressee_name} has been paid."
msgstr "{addressee_name} için {amount} tutarındaki faturanız ödendi."

#, python-brace-format
msgid "Your invoice to {0} has been rejected - Liberapay"
msgstr "{0} için faturanız reddedildi - Liberapay"

#, python-brace-format
msgid "Your request for a payment of {amount} from {addressee_name} has been rejected."
msgstr "{addressee_name}'den {amount}'e ödeme isteğiniz reddedildi."

#, python-brace-format
msgid "Reason: “{0}”"
msgstr "Sebep: “{0}”"

msgid "Log in to Liberapay"
msgstr "Liberapay'de oturum aç"

#, python-brace-format
msgid "Someone (hopefully you) requested access to the {0} account on Liberapay."
msgstr "Birisi (umarız siz) Liberapay'deki {0} hesabınıza erişmeye çalıştı."

#, python-brace-format
msgid "Follow this link to proceed: {link}"
msgstr "Devam etmek için bu bağlantıyı takip edin: {link}"

#, python-brace-format
msgid "Please note that the link is only valid for {0}."
msgstr "Lütfen bağlantının yalnızca {0} için geçerli olduğunu unutmayın."

msgid "Liberapay donation renewal: no valid payment instrument"
msgstr "Liberapay bağış yenileme: geçerli bir ödeme aracı yok"

#, python-brace-format
msgid "You have a payment of {amount} scheduled for {payment_date} to renew your donation to {recipient}, but we can't process it because a valid payment instrument is missing."
msgstr "{recipient} için {amount} tutarındaki bağışınızı yenilemek için {payment_date} tarihine planlanmış ödemenizi geçerli bir ödeme aracı olmadığı için gerçekleştiremiyoruz."

#, python-brace-format
msgid "You have a payment of {amount} scheduled for {payment_date} to renew your donations to {recipients}, but we can't process it because a valid payment instrument is missing."
msgstr "{recipients} alıcı(lar)ına olan bağışlarınızı yenilemek için {payment_date} tarihine planlanan {amount} tutarında bir ödemeniz var, ancak geçerli bir ödeme aracı eksik olduğu için bunu işleme koyamıyoruz."

#, python-brace-format
msgid "<unused singular (hash=875d02423fb659ec81c96c1ca550c608)>"
msgid_plural "You have {n} payments scheduled to renew your donations, but we can't process them because a valid payment instrument is missing."
msgstr[0] "<unused singular (hash=875d02423fb659ec81c96c1ca550c608)>"
msgstr[1] "Bağışlarınızı yenilemek için {n} ödeme planladınız, ancak geçerli bir ödeme aracı eksik olduğu için bunları işleme koyamıyoruz."

msgid "The payment dates, amounts and recipients are:"
msgstr "Ödeme tarihleri, tutarları ve alıcıları:"

#, python-brace-format
msgid "{date}: {money_amount} to {recipient}"
msgstr "{date}: {money_amount} için {recipient}"

#, python-brace-format
msgid "{date}: {money_amount} split between {recipients}"
msgstr "{date}: {money_amount} arasında bölünmüş {recipients}"

#, python-brace-format
msgid "Invoice from {0} on Liberapay"
msgstr "Liberapay'de {0}'den fatura"

#, python-brace-format
msgid "{sender_name} has submitted an invoice for a payment of {amount}."
msgstr "{sender_name}, {amount} tutarındaki bir ödeme için bir fatura gönderdi."

#, python-brace-format
msgid "Description: {0}"
msgstr "Açıklama : {0}"

msgid "Unsubscribe"
msgstr "Aboneliği iptal et"

msgid "The password of your Liberapay account is weak"
msgstr "Liberapay hesabınızın parolası zayıf"

msgid "We have detected that your password is a commonly used one. It appears many times in various leaked databases, which makes it very insecure."
msgstr "Parolanızın yaygın olarak kullanılan bir parola olduğunu tespit ettik. Sızdırılan çeşitli veri tabanlarında birçok kez görülüyor, bu da onu güvensiz yapıyor."

msgid "We have detected that your password has been compromised: it appears in one or more public data leaks."
msgstr "Parolanızın gizliliğinin bozulduğunu saptadık: bir veya daha fazla halka açık veri sızıntısında görünüyor."

#, python-brace-format
msgid "You should {link_start}change your password{link_end} now."
msgstr "{link_start}Parolanızı şimdi değiştirmelisiniz{link_end}."

msgid "Your payment is disputed"
msgstr "Ödemenize itiraz edildi"

#, python-brace-format
msgid "A charge of {money_amount} initiated on {date} to fund your donation to {recipients} is being reversed by your bank."
msgstr "{date} tarihinde {recipients} alıcısına bağışınızı finanse etmek için başlatılan {money_amount} tutarındaki ödeme, bankanız tarafından iptal ediliyor."

#, python-brace-format
msgid "A charge of {money_amount} initiated on {date} is being reversed by your bank."
msgstr "{date} tarihinde başlatılan {money_amount} tutarındaki ödeme, bankanız tarafından iptal ediliyor."

msgid "The reason provided by your bank is: it was unable to process the payment."
msgstr "Bankanız tarafından sağlanan sebep: ödemeyi işleme koyamadı."

msgid "The reason provided by your bank is: you requested a refund."
msgstr "Bankanız tarafından sağlanan sebep: bir geri ödeme talep ettiniz."

msgid "The reason provided by your bank is: the payment wasn't authorized."
msgstr "Bankanız tarafından sağlanan sebep: ödeme onaylanmadı."

msgid "The reason provided by your bank is: the payment was a duplicate."
msgstr "Bankanız tarafından sağlanan sebep: ödeme zaten vardı."

msgid "The reason provided by your bank is: the payment was fraudulent."
msgstr "Bankanız tarafından sağlanan sebep: ödemenin hileli olması."

msgid "Your bank didn't provide a specific reason for this dispute."
msgstr "Bankanız bu itiraz için belirli bir sebep sunmadı."

msgid "The reason provided by your bank is: the provided account details are incorrect."
msgstr "Bankanız tarafından sağlanan sebep: verilen hesap bilgileri yanlış."

msgid "The reason provided by your bank is: the account didn't contain enough money to honor the payment."
msgstr "Bankanız tarafından sağlanan sebep: hesapta ödemeyi karşılamaya yetecek kadar para yok."

msgid "The reason provided by your bank is: the account owner didn't recognize the payment."
msgstr "Bankanız tarafından sağlanan sebep: hesap sahibi ödemeyi tanımadı."

#, python-brace-format
msgid "The reason provided by your bank is: {reason_code_in_english}."
msgstr "Bankanız tarafından sağlanan sebep: {reason_code_in_english}."

msgid "If this dispute was mistakenly triggered, then you can ask your bank to withdraw it. Please let us know if you do that, because we will also have to send a message to your bank."
msgstr "Bu anlaşmazlık yanlışlıkla tetiklendiyse, bankanızdan geri çekmesini isteyebilirsiniz. Bunu yaparsanız, bankanıza da bir mesaj göndermemiz gerekeceğinden lütfen bize bildirin."

msgid "If the dispute isn't resolved favorably, then the disputed funds will be reclaimed from the people who have received them."
msgstr "Anlaşmazlık olumlu bir şekilde çözülmezse, tartışmalı fonlar onları alan kişilerden geri alınacaktır."

msgid "This dispute is final, it cannot be withdrawn or reversed."
msgstr "Bu anlaşmazlık kesindir, geri alınamaz veya geri çevrilemez."

msgid "The disputed funds have been automatically reclaimed from the people who had received them."
msgstr "Üzerinde anlaşmazlık olan fonlar, onları alan kişilerden otomatik olarak geri alındı."

#, python-brace-format
msgid "If your bank disputed the payment without consulting you, then you should ask them why. Once the problem has been sorted out, you can {link_start}redo the payment{link_end}."
msgstr "Bankanız size danışmadan ödemeye itiraz ettiyse, sebebini onlara sormalısınız. Sorun çözüldükten sonra {link_start}ödemeyi yeniden yapabilirsiniz{link_end}."

#, python-brace-format
msgid "To help your bank figure out what happened, you can send them a copy of {link_start}this document{link_end}."
msgstr "Bankanızın ne olduğunu anlamasına yardımcı olmak için, onlara {link_start}bu belgenin{link_end} bir kopyasını gönderebilirsiniz."

msgid "Your payment has failed"
msgstr "Ödemeniz başarısız oldu"

#, python-brace-format
msgid "A payment of {money_amount} initiated today to fund your donation to {recipients} has failed."
msgstr "Bugün {recipients} alıcısına bağışınızı finanse etmek için başlatılan {money_amount} tutarındaki ödeme başarısız oldu."

#, python-brace-format
msgid "A payment of {money_amount} initiated on {date} to fund your donation to {recipients} has failed."
msgstr "{date} tarihinde {recipients} alıcısına bağışınızı finanse etmek için başlatılan {money_amount} tutarındaki ödeme başarısız oldu."

#, python-brace-format
msgid "The automatic payment of {money_amount} initiated today has failed."
msgstr "Bugün başlatılan {money_amount} tutarındaki otomatik ödeme başarısız oldu."

#, python-brace-format
msgid "The automatic payment of {money_amount} initiated on {date} has failed."
msgstr "{date} tarihinde başlatılan {money_amount} tutarındaki otomatik ödeme başarısız oldu."

#, python-brace-format
msgid "The payment of {money_amount} initiated earlier today has failed."
msgstr "Bugün daha önce başlatılan {money_amount} ödemesi başarısız oldu."

#, python-brace-format
msgid "The payment of {money_amount} initiated on {date} has failed."
msgstr "{date} tarihinde başlatılan {money_amount} ödemesi başarısız oldu."

#, python-brace-format
msgid "The error message provided by the payment processor {provider} is:"
msgstr "{provider} ödeme işleyicisi tarafından sağlanan hata mesajı:"

msgid "You can try again, possibly with another payment method, by clicking on the link below:"
msgstr "Aşağıdaki bağlantıya tıklayarak, belki de başka bir ödeme yöntemiyle, yeniden deneyebilirsiniz:"

msgid "Try again"
msgstr "Yeniden deneyin"

#, python-brace-format
msgid "A refund of {money_amount} has been initiated"
msgstr "{money_amount} iadesi işlemi başlatıldı"

#, python-brace-format
msgid "A charge of {money_amount} initiated on {date} to fund your donation to {recipients} is being refunded to you."
msgstr "{date} tarihinde {recipients} alıcısına bağışınızı finanse etmek için başlatılan {money_amount} tutarındaki ödeme size iade ediliyor."

#, python-brace-format
msgid "A charge of {money_amount} initiated on {date} to fund your donation to {recipients} is being partly refunded to you."
msgstr "{date} tarihinde {recipients} alıcısına bağışınızı finanse etmek için başlatılan {money_amount} tutarındaki ödeme size kısmen iade ediliyor."

#, python-brace-format
msgid "A payment of {money_amount} initiated on {date} is being refunded to you."
msgstr "{date} tarihinde başlatılan {money_amount} tutarındaki ödeme size iade ediliyor."

#, python-brace-format
msgid "A payment of {money_amount} initiated on {date} is being partly refunded to you."
msgstr "{date} tarihinde başlatılan {money_amount} tutarındaki ödeme size kısmen iade ediliyor."

msgid "Reason: the payment was a duplicate."
msgstr "Sebep: ödeme zaten vardı."

msgid "Reason: the payment has been deemed fraudulent."
msgstr "Sebep: ödeme hileli olarak değerlendirildi."

msgid "Reason: the refund was requested by you."
msgstr "Sebep: geri ödeme tarafınızca istendi."

msgid "You can contact us if you need information on the reason."
msgstr "Sebep hakkında bilgiye ihtiyacınız varsa bizimle iletişime geçebilirsiniz."

msgid "It can take several business days for the funds to reappear in your bank account."
msgstr "İadelerin banka hesabınızda yeniden görünmesi birkaç iş günü sürebilir."

msgid "Your bank account is going to be debited"
msgstr "Banka hesabınızdan çekilecek"

#, python-brace-format
msgid "A direct debit of {money_amount} from your bank account ({partial_account_number}) has been initiated in order to fund your donation to {recipient}."
msgstr "{recipient} alıcısına bağışınızı finanse etmek için banka hesabınızdan ({partial_account_number}) {money_amount} tutarında bir otomatik ödeme başlatıldı."

#, python-brace-format
msgid "A direct debit of {money_amount} from your bank account ({partial_account_number}) has been initiated in order to fund your donations to {recipients}."
msgstr "{recipients} alıcılarına bağışlarınızı finanse etmek için banka hesabınızdan ({partial_account_number}) {money_amount} tutarında bir otomatik ödeme başlatıldı."

#, python-brace-format
msgid "We have initiated a direct debit of {money_amount} from your {bank_name} account ({partial_account_number})."
msgstr "{bank_name} {partial_account_number} hesabınızdan {money_amount} otomatik ödemesi başlattık."

#, python-brace-format
msgid "We have initiated a direct debit of {money_amount} from your bank account ({partial_account_number})."
msgstr "{partial_account_number} hesabınızdan {money_amount} otomatik ödemesi başlattık."

#, python-brace-format
msgid "This operation is being carried out based on {link_start}the mandate {mandate_id}{link_end} that you signed on {acceptance_date}, authorizing Liberapay (SEPA creditor {creditor_identifier}) to send instructions to your bank to debit your account and your bank to debit your account in accordance with those instructions."
msgstr "Bu işlem Liberapay'e (SEPA alacaklısı {creditor_identifier}), hesabınızdan para çekmek için bankanıza talimat gönderme ve bankanıza bu talimatlara göre hesabınızdan para çekme yetkisi veren {acceptance_date} tarihinde imzaladığınız {link_start}{mandate_id} yetkisine{link_end} dayanarak gerçekleştirilmektedir."

msgid "If you did not authorize this payment, please let us know. We will tell you whether a refund can be initiated by us or if you have to request it from your bank."
msgstr "Bu ödemeyi onaylamadıysanız, lütfen bize bildirin. Geri ödemenin bizim tarafımızdan başlatılıp başlatılamayacağını veya bankanızdan talep etmeniz gerekip gerekmediğini size bildireceğiz."

#, python-brace-format
msgid "Once this payment has been processed it should appear on your bank statement as “{descriptor}”."
msgstr "Bu ödeme işleme koyulduktan sonra, banka ekstrenizde “{descriptor}” olarak görünmelidir."

#, python-brace-format
msgid "Processing this kind of payment takes {timedelta} on average."
msgstr "Bu tür ödemelerin işlenmesi ortalama {timedelta} sürmektedir."

msgid "Your payment has succeeded"
msgstr "Ödemeniz başarılı oldu"

#, python-brace-format
msgid "A payment of {money_amount} initiated today to fund your donation to {recipients} has succeeded."
msgstr "Bugün {recipients} alıcısına bağışınızı finanse etmek için başlatılan {money_amount} tutarındaki ödeme başarıyla gerçekleştirildi."

#, python-brace-format
msgid "A payment of {money_amount} initiated on {date} to fund your donation to {recipients} has succeeded."
msgstr "{date} tarihinde {recipients} alıcısına bağışınızı finanse etmek için başlatılan {money_amount} tutarındaki ödeme başarıyla gerçekleştirildi."

#, python-brace-format
msgid "The automatic payment of {money_amount} initiated today has succeeded."
msgstr "Bugün başlatılan {money_amount} tutarındaki otomatik ödeme başarılı oldu."

#, python-brace-format
msgid "The automatic payment of {money_amount} initiated on {date} has succeeded."
msgstr "{date} tarihinde başlatılan {money_amount} tutarındaki otomatik ödeme başarılı oldu."

#, python-brace-format
msgid "The payment of {money_amount} initiated earlier today has succeeded."
msgstr "Bugün daha önce başlatılan {money_amount} ödemesi başarılı oldu."

#, python-brace-format
msgid "The payment of {money_amount} initiated on {date} has succeeded."
msgstr "{date} tarihinde yapılan {money_amount} miktarındaki ödeme başarılı."

msgid "Thank you for this donation!"
msgstr "Bağış için teşekkürler!"

msgid "View receipt"
msgstr "Makbuzu görüntüle"

msgid "You're missing out on donations through Liberapay"
msgstr "Liberapay aracılığıyla yapılan bağışları kaçırıyorsunuz"

msgid "Your patrons are currently unable to send you money through Liberapay because payment processing isn't set up for your account."
msgstr "Ödeme işlemleri hesabınız için ayarlanmadığı için sponsorlarınız şu anda Liberapay üzerinden size para gönderemiyor."

msgid "Configure payment processing"
msgstr "Ödeme işlemini yapılandır"

msgid "If you do not wish to receive donations on Liberapay, you can reject them by editing your profile accordingly."
msgstr "Liberapay'den bağış almak istemiyorsanız, profilinizi buna uygun şekilde düzenleyerek bağışları reddedebilirsiniz."

msgid "Reject donations"
msgstr "Bağışları reddet"

msgid "Liberapay donation renewal: your upcoming payment has changed"
msgstr "Liberapay bağış yenilemesi: yaklaşan ödemeniz değişti"

msgid "Due to changes made by you or by someone you donate to, your payment schedule has been modified as follows:"
msgstr "Tarafınızdan veya bağış yaptığınız biri tarafından yapılan değişiklikler nedeniyle, ödeme planınız aşağıdaki gibi değiştirildi:"

#, python-brace-format
msgid "The payment of {money_amount} scheduled for {date} has been cancelled."
msgstr "{date} için planlanan {money_amount} tutarında ödeme iptal edildi."

#, python-brace-format
msgid "The manual payment scheduled for {date} has been cancelled."
msgstr "{date} tarihinde yapılması planlanan manuel ödeme iptal edildi."

#, python-brace-format
msgid "A new payment of {money_amount} has been scheduled for {date}."
msgstr "{date} için {money_amount} tutarında yeni bir ödeme planlandı."

#, python-brace-format
msgid "A new manual payment has been scheduled for {date}."
msgstr "{date} için yeni bir elle ödeme planlandı."

#, python-brace-format
msgid "The payment of {money_amount} scheduled for {old_date} has been rescheduled to {new_date}."
msgstr "{old_date} için planlanan {money_amount} tutarındaki ödeme {new_date} olarak yeniden planlandı."

#, python-brace-format
msgid "The manual payment scheduled for {old_date} has been rescheduled to {new_date}."
msgstr "{old_date} tarihinde yapılması planlanan ödeme {new_date} olarak yeniden düzenlendi."

#, python-brace-format
msgid "The amount of the payment scheduled for {date} has been changed from {old_money_amount} to {new_money_amount}."
msgstr "{date} için planlanan ödeme tutarı {old_money_amount} iken {new_money_amount} olarak değiştirildi."

#, python-brace-format
msgid "The payment of {old_money_amount} scheduled for {old_date} has been replaced by a payment of {new_money_amount} on {new_date}."
msgstr "{old_date} için planlanan {old_money_amount} ödemesi, {new_date} tarihinde {new_money_amount} ödemesi ile değiştirildi."

#, python-brace-format
msgid "The automatic payment of {old_money_amount} scheduled for {old_date} has been replaced by a manual payment on {new_date}."
msgstr "{old_date} için planlanan {old_money_amount} tutarındaki otomatik ödeme, {new_date} tarihinde elle ödeme ile değiştirildi."

#, python-brace-format
msgid "The manual payment scheduled for {old_date} has been replaced by an automatic payment of {new_money_amount} on {new_date}."
msgstr "{old_date} için planlanan elle ödeme, {new_date} tarihinde {new_money_amount} tutarındaki otomatik ödeme ile değiştirildi."

#, python-brace-format
msgid "You now have {n} scheduled payment:"
msgid_plural "You now have {n} scheduled payments:"
msgstr[0] "Artık {n} planlanmış ödemeniz var:"
msgstr[1] "Artık {n} planlanmış ödemeniz var:"

#, python-brace-format
msgid "{date}: automatic payment of {money_amount} to {recipient}"
msgstr "{date}: {recipient} için {money_amount} tutarının otomatik ödemesi"

#, python-brace-format
msgid "{date}: automatic payment of {money_amount} split between {recipients}"
msgstr "{date}: {recipients} arasında bölünen {money_amount} tutarının otomatik ödemesi"

#, python-brace-format
msgid "{date}: manual payment to {recipients}"
msgstr "{date}: {recipients} için elle ödeme"

msgid "Manage your payment schedule"
msgstr "Ödeme planınızı yönetin"

#, python-brace-format
msgid "{0} from {1} has joined Liberapay!"
msgstr "{0} ({1}'den) Liberapay'e katıldı!"

#, python-brace-format
msgid "Your pledge to give {0} every week to {1} will be turned into action now that they have joined Liberapay. Huzzah!"
msgstr "Her hafta {0} tutarında {1} kullanıcısına verme vaadiniz, kendileri Liberapay'e katıldıkları için artık uygulanabilecek. Yaşasın!"

#, python-brace-format
msgid "Follow this link to view {0}'s profile:"
msgstr "{0} profilini görüntülemek için şu bağlantıyı izleyin:"

#, python-brace-format
msgid "{user_name} from {platform} has joined Liberapay!"
msgstr "{platform}'den {user_name} Liberapay'e katıldı!"

#, python-brace-format
msgid "On {date} you pledged to donate {money_amount} to {user_name} if they joined Liberapay."
msgstr "{date} tarihinde {user_name} kullanıcısının Liberapay'e katılması halinde {money_amount} bağışlamayı vaat ettiniz."

#, python-brace-format
msgid "We're pleased to inform you that {user_name} joined Liberapay {time_ago}, as {liberapay_username}."
msgstr "{user_name} kullanıcısının {time_ago} {liberapay_username} olarak Liberapay'e katıldığını bildirmekten mutluluk duyuyoruz."

#, python-brace-format
msgid "Consequently an automatic payment of {money_amount} has been scheduled for {date}, to turn your pledge into action."
msgstr "Sonuç olarak, vaadinizi eyleme dönüştürmek için {date} tarihine {money_amount} tutarında otomatik bir ödeme planlandı."

#, python-brace-format
msgid "If you wish to modify or cancel this upcoming payment, click on the following link: {link_start}manage my payment schedule{link_end}."
msgid_plural "If you wish to modify or cancel these upcoming payments, click on the following link: {link_start}manage my payment schedule{link_end}."
msgstr[0] "Yaklaşan bu ödemeyi değiştirmek veya iptal etmek istiyorsanız şu bağlantıya tıklayın: {link_start}ödeme planımı yönet{link_end}."
msgstr[1] "Yaklaşan bu ödemeleri değiştirmek veya iptal etmek istiyorsanız şu bağlantıya tıklayın: {link_start}ödeme planımı yönet{link_end}."

#, python-brace-format
msgid "We're pleased to inform you that {user_name} joined Liberapay {time_ago}, as {liberapay_username}, so you can now turn your pledge into a real donation:"
msgstr "{user_name} kullanıcısının {time_ago} {liberapay_username} olarak Liberapay'e katıldığını, dolayısıyla vaadinizi gerçek bağışa döndürebileceğinizi bildirmekten mutluluk duyuyoruz:"

#, python-brace-format
msgid "Donate to {0}"
msgstr "{0} için bağış yapın"

msgid "Your Liberapay profile is incomplete"
msgstr "Liberapay profiliniz eksik"

#, python-brace-format
msgid "Your {link_start}public profile page{link_end} is missing a description. Without this information, we may be unable to confirm that your use of our platform is legitimate, and consequently your account may be marked as fraudulent and disabled. An incomplete profile is also less likely to attract donations, so we strongly recommend that you fill yours."
msgstr "{link_start}Genel profil sayfanızda{link_end} bir açıklama eksik. Bu bilgiler olmadan, platformumuzu kullanımınızın meşru olduğunu onaylayamayabiliriz ve sonuç olarak hesabınız hileli olarak işaretlenebilir ve devre dışı bırakılabilir. Eksik bir profilin bağış çekme olasılığı daha düşüktür, bu nedenle doldurmanızı şiddetle tavsiye ediyoruz."

msgid "Edit your profile"
msgstr "Profilini düzenle"

msgid "Liberapay donation renewal: payment aborted"
msgstr "Liberapay bağış yenilemesi: ödeme iptal edildi"

#, python-brace-format
msgid "The donation renewal payment of {money_amount} to {recipient} scheduled for {date} has been aborted because the recipient is unable to receive it."
msgstr "{date} tarihine planlanan {recipient} için {money_amount} tutarındaki bağış yenileme ödemesi alıcı onu alamadığı için iptal edildi."

msgid "The following donation renewal payments have been aborted because the recipients are unable to receive them:"
msgstr "Aşağıdaki bağış yenileme ödemeleri alıcılar onları alamadığı için iptal edildi:"

msgid "Liberapay donation renewal: manual action required"
msgstr "Liberapay bağış yenileme: elle işlem gerekli"

#, python-brace-format
msgid "The donation renewal payment of {money_amount} to {recipient} scheduled for {date} requires manual action."
msgstr "{recipient} için {date} tarihinde planlanan {money_amount} tutarındaki bağış yenileme ödemesi elle işlem gerektiriyor."

msgid "The following donation renewal payments require manual action:"
msgstr "Şu bağış yenileme ödemeleri elle işlem gerektiriyor:"

msgid "Liberapay donation renewal: authentication required"
msgstr "Liberapay bağış yenileme: kimlik doğrulama gerekli"

#, python-brace-format
msgid "We haven't been able to complete your scheduled payment of {money_amount}, because your bank requested that you confirm it."
msgstr "Bankanız sizden onaylamanızı istediği için {money_amount} tutarındaki planlanmış ödemenizi tamamlayamadık."

msgid "Confirm the payment"
msgstr "Ödemeyi onayla"

msgid "You can make it easier for your patrons to support you through Liberapay"
msgstr "Liberapay aracılığıyla sponsorlarınızın size destek olmasını kolaylaştırabilirsiniz"

#, python-brace-format
msgid "You've connected a PayPal account but no Stripe account. We strongly recommend that you also connect a Stripe account, because it's {link_start}better than PayPal{link_end} in several ways, for both you and your donors."
msgstr "Bir PayPal hesabı bağladınız ancak Stripe hesabı bağlamadınız. Stripe hesabı da bağlamanızı şiddetle tavsiye ediyoruz çünkü hem siz hem de bağışçılarınız için birkaç yönden {link_start}PayPal'dan daha iyidir{link_end}."

#, python-brace-format
msgid "Connect {platform_name} account"
msgstr "{platform_name} hesabına bağlan"

msgid "A team you're a member of has been modified"
msgstr "Üyesi olduğunuz takımda değişiklikler yapıldı"

#, python-brace-format
msgid "The reference currency used by the team “{0}” has been changed from {1} to {2} by {3}."
msgstr "“{0}” takımının kullandığı {1} referans para birimi {2} birimine {3} tarafından değiştirildi."

msgid "You have been invited to join a team on Liberapay"
msgstr "Liberapay'de bir takıma girmek için davet edildiniz"

#, python-brace-format
msgid "{0} has invited you to join the {1} team."
msgstr "{0} sizi {1} takımına katılmanız için davet etti."

msgid "See the team's profile"
msgstr "Takımın profilini gör"

msgid "Accept"
msgstr "Kabul Et"

msgid "Refuse"
msgstr "Reddet"

msgid "A team you're a member of has been renamed"
msgstr "Üyesi olduğunuz takım yeniden adlandırıldı"

#, python-brace-format
msgid "The team “{0}” has been renamed to “{1}” by {2}."
msgstr "“{0}” takımı “{1}” olarak {2} tarafından yeniden adlandırıldı."

#, python-brace-format
msgid "Liberapay donation renewal: upcoming debit of {money_amount}"
msgid_plural "Liberapay donation renewal: upcoming debits totaling {money_amount}"
msgstr[0] "Liberapay bağış yenileme: yakında {money_amount} tutarında para çekilecek"
msgstr[1] "Liberapay bağış yenileme: yakında toplam {money_amount} tutarında para çekilecek"

#, python-brace-format
msgid "This message is a reminder that {amount} is going to be debited from your default payment instrument on {debit_date} in order to renew your donation to {recipient}."
msgstr "Bu mesaj {recipient} için bağışınızı yenilemek üzere {debit_date} tarihinde öntanımlı ödeme aracınızdan {amount} tutarında para çekileceğini hatırlatmak içindir."

#, python-brace-format
msgid "This message is a reminder that {amount} is going to be debited from your default payment instrument on {debit_date} in order to renew your donations to {recipients}."
msgstr "Bu mesaj {recipients} için bağışlarınızı yenilemek üzere {debit_date} tarihinde öntanımlı ödeme aracınızdan {amount} tutarında para çekileceğini hatırlatmak içindir."

#, python-brace-format
msgid "<unused singular (hash=db074c4f088215860f599fe497c6aa39)>"
msgid_plural "This message is a reminder that a total of {amount} is going to be debited from your default payment instrument within the next {n} days in order to renew your donations."
msgstr[0] "<unused singular (hash=db074c4f088215860f599fe497c6aa39)>"
msgstr[1] "Bu mesaj bağışlarınızı yenilemek üzere sonraki {n} gün içinde öntanımlı ödeme aracınızdan {amount} tutarında para çekileceğini hatırlatmak içindir."

#, python-brace-format
msgid "If you wish to modify your donations, click on the following link: {link_start}manage my donations{link_end}."
msgstr "Bağışlarınızı değiştirmek isterseniz, şu bağlantıya tıklayın: {link_start}bağışlarımı yönet{link_end}."

#, python-brace-format
msgid "A receipt will be available once the payment has been successfully processed. You can see all your payments and receipts in {link_start}your account's ledger{link_end}."
msgstr "Ödeme başarıyla işlendikten sonra bir makbuz hazır olacak. Tüm ödemelerinizi ve makbuzlarınızı {link_start}hesap defterinizde{link_end} görebilirsiniz."

msgid "Email address verification - Liberapay"
msgstr "E-posta adresi doğrulama - Liberapay"

#, python-brace-format
msgid "We've received a request to associate the email address {0} to the Liberapay account whose current address is {1}. Sound familiar?"
msgstr "{0} e-posta adresini şu anki adresi {1} olan Liberapay hesabıyla ilişkilendirmemiz için bir istek aldık. Tanıdık geliyor mu?"

#, python-brace-format
msgid "A Liberapay account was created on {0} with the email address {1}. Was it you?"
msgstr "{0}'de {1} e-posta adresiyle bir Liberapay hesabı oluşturuldu. O siz miydiniz?"

msgid "Yes, I confirm"
msgstr "Evet, onaylıyorum"

msgid "No, it wasn't me"
msgstr "Hayır, ben değildim"

msgid "Your Liberapay account is being modified"
msgstr "Liberapay hesabınız değiştiriliyor"

#, python-brace-format
msgid "Someone is attempting to associate the email address {0} to the Liberapay account whose current address is {1}. If you didn't initiate this operation, then you should click on the link below and remove the anomalous address from your account."
msgstr "Birisi {0} e-posta adresini şu anki adresi {1} olan Liberapay hesabıyla ilişkilendirmeye çalışıyor. Bu işlemi siz başlatmadıysanız, aşağıdaki bağlantıya tıklamanız ve şüpheli adresi hesabınızdan kaldırmanız gerekmektedir."

msgid "Looks like you've found a bug! Sorry for the inconvenience, we'll get it fixed ASAP!"
msgstr "Görünüşe göre bir hata buldunuz! Verdiğimiz rahatsızlıktan dolayı özür dileriz, en kısa zamanda düzelteceğiz!"

#, python-brace-format
msgid "The requested page could not be found. Please {link_start}contact us{link_end} if you need assistance."
msgstr "İstenilen sayfa bulunamadı. Yardıma ihtiyacınız olursa lütfen {link_start}bizimle iletişime geçin{link_end}."

#, python-brace-format
msgid "Your request has been rejected by our software. Please {link_start}contact us{link_end} if you need assistance."
msgstr "İsteğiniz yazılımımız tarafından reddedildi. Yardıma ihtiyacınız olursa lütfen {link_start}bizimle iletişime geçin{link_end}."

msgid "Error message:"
msgstr "Hata iletisi:"

#, python-brace-format
msgid "The details of this error have been recorded. If you decide to contact us, please include the following error identification code in your message: {0}."
msgstr "Bu hatanın ayrıntıları kaydedildi. Bizimle iletişime geçmeye karar verirseniz, lütfen mesajınıza aşağıdaki hata tanımlama kodunu ekleyin: {0}."

msgid "If you decide to contact us please include the following debugging information in your message:"
msgstr "Bizimle iletişime geçmeye karar verirseniz, lütfen iletinize aşağıdaki hata ayıklama bilgilerini ekleyin:"

msgid "Every week as long as I am receiving donations"
msgstr "Her hafta bağış aldığım sürece"

msgid "When it's time to renew my donations"
msgstr "Bağışlarımı yenileme zamanı geldiğinde"

msgid "When someone I pledge to joins Liberapay"
msgstr "Vaatte bulunduğum biri Liberapay'e katıldığında"

msgid "When someone invites me to join a team"
msgstr "Biri beni bir takıma katılmaya davet ettiğinde"

msgid "When a payment I initiated fails"
msgstr "Başlattığım bir ödeme başarısız olduğunda"

msgid "When a payment I initiated succeeds"
msgstr "Başlattığım bir ödeme başarılı olduğunda"

msgid "When money is being refunded back to me"
msgstr "Para bana iade edildiğinde"

msgid "When an automatic donation renewal payment is upcoming"
msgstr "Otomatik bağış yenileme ödemesi yaklaştığında"

msgid "When I no longer have any valid payment instrument"
msgstr "Artık geçerli bir ödeme aracım olmadığında"

msgid "When a donation renewal payment has been aborted"
msgstr "Bağış yenileme ödemesi iptal edildiğinde"

msgid "Expense Report"
msgstr "Harcama Raporu"

msgid "Draft"
msgstr "Taslak"

msgid "Sent (awaiting approval)"
msgstr "Giden (onay bekleniyor)"

msgid "Retracted"
msgstr "Cayılan"

msgid "Accepted (awaiting payment)"
msgstr "Kabul edilen (ödeme bekleniyor)"

msgid "Paid"
msgstr "Ödendi"

msgid "Rejected"
msgstr "Reddedildi"

msgid "Individual"
msgstr "Bireysel"

msgid "Organization"
msgstr "Kuruluş"

msgid "Team"
msgstr "Takım"

msgid "Credit/Debit Card"
msgstr "Kredi/Banka Kartı"

msgid "Direct Debit"
msgstr "Otomatik Ödeme"

msgid "Do not publish the amounts of money I send."
msgstr "Gönderdiğim para miktarlarını yayınlama."

msgid "Do not publish the amounts of money I receive."
msgstr "Aldığım para miktarlarını yayınlama."

msgid "Hide this profile from search results on Liberapay."
msgstr "Bu profili Liberapay'deki arama sonuçlarında gösterme."

msgid "Tell web search engines not to index this profile."
msgstr "Arama motorlarına bu profili dizine eklememesini söyleyin."

msgid "Prevent this profile from being listed on Liberapay."
msgstr "Bu profilin Liberapay'de listelenmesini önle."

msgid "Symbolic"
msgstr "Sembolik"

msgid "Small"
msgstr "Küçük"

msgid "Medium"
msgstr "Orta"

msgid "Large"
msgstr "Büyük"

msgid "Maximum"
msgstr "En çok"

msgid "example@mastodon.social"
msgstr "example@mastodon.social"

#, python-brace-format
msgid "Is {0} really a {1} server? It is currently not acting like one."
msgstr "{0} gerçekten bir {1} sunucusu mu? Şu anda öyle davranmıyor."

msgid "example@pleroma.site"
msgstr "ornek@pleroma.site"

msgid "You need to sign in first"
msgstr "İlk önce giriş yapmalısınız"

msgid "This account is closed"
msgstr "Bu hesap kapalı"

msgid "Authentication required"
msgstr "Kimlik doğrulama gerekli"

msgid "We're unable to process your request right now, sorry."
msgstr "Üzgünüz, isteğinizi şu anda işleme koyamıyoruz."

msgid "You need to provide a username!"
msgstr "Bir kullanıcı adı girmeniz gerekiyor!"

#, python-brace-format
msgid "The username '{0}' is too long."
msgstr "'{0}' kullanıcı adı çok uzun."

#, python-brace-format
msgid "The username '{0}' contains invalid characters."
msgstr "'{0}' kullanıcı adı geçersiz karakterler içeriyor."

#, python-brace-format
msgid "The username '{0}' is purely numerical. This isn't allowed."
msgstr "'{0}' kullanıcı adı tamamen rakamlardan oluşuyor. Buna izin verilmiyor."

#, python-brace-format
msgid "The username '{0}' is restricted."
msgstr "'{0}' kullanıcı adına izin verilmiyor."

#, python-brace-format
msgid "The username '{0}' is already taken."
msgstr "'{0}' kullanıcı adı başkası tarafından alınmış."

#, python-brace-format
msgid "The username '{0}' begins with a restricted character."
msgstr "'{0}' kullanıcı adı kısıtlı bir karakter ile başlıyor."

#, python-brace-format
msgid "The username '{0}' ends with the forbidden suffix '{1}'."
msgstr "'{0}' kullanıcı adı yasaklı '{1}' son ekiyle bitiyor."

msgid "You've already changed your username many times recently, please retry later (e.g. in a week) or contact support@liberapay.com."
msgstr "Kullanıcı adınızı yakın zamanda birçok kez değiştirdiniz, lütfen daha sonra tekrar deneyin (ör. Bir hafta içinde) veya support@liberapay.com ile iletişim kurun."

#, python-brace-format
msgid "The value '{0}' is too long."
msgstr "{0} değeri çok uzun."

#, python-brace-format
msgid "The value '{0}' contains the following forbidden characters: {1}."
msgstr "‘{0}’ değeri aşağıdaki yasak karakterleri içeriyor: {1}."

#, python-brace-format
msgid "{0} is already connected to a different Liberapay account."
msgstr "{0} zaten bir Liberapay hesabı ile ilişkilendirilmiş."

msgid "You cannot remove your primary email address."
msgstr "Ana eposta adresinizi kaldıramazsınız."

#, python-brace-format
msgid "The email address '{0}' is not verified."
msgstr "'{0}' e-posta adresi doğrulanmadı."

msgid "You've reached the maximum number of email addresses we allow."
msgstr "İzin verdiğimiz azami e-posta adresi sayısına ulaştınız."

#, python-brace-format
msgid "'{0}' is not a valid email address."
msgstr "'{0}' geçerli bir e-posta adresi değil."

#, python-brace-format
msgid "{0} is not a valid domain name."
msgstr "{0} geçerli bir etki alanı adı değil."

#, python-brace-format
msgid "Our attempt to resolve the domain {domain_name} failed (error message: “{error_message}”)."
msgstr "{domain_name} etki alanını çözümleme girişimimiz başarısız oldu (hata mesajı: “{error_message}”)."

#, python-brace-format
msgid "Our attempt to establish a connection with the {domain_name} email server failed (error message: “{error_message}”)."
msgstr "{domain_name} e-posta sunucusuyla bağlantı kurma girişimimiz başarısız oldu (hata mesajı: “{error_message}”)."

#, python-brace-format
msgid "'{domain_name}' is not a valid email domain."
msgstr "‘{domain_name}’ geçerli bir e-posta alanı değil."

#, python-brace-format
msgid "The email address {email_address} doesn't seem to exist. The {domain} email server at IP address {ip_address} rejected it with the error message “{error_message}”."
msgstr "{email_address} e-posta adresi yok gibi görünüyor. {ip_address} IP adresindeki {domain} e-posta sunucusu “{error_message}” hata mesajıyla reddetti."

#, python-brace-format
msgid "The email address {email_address} is blacklisted because an attempt to send a message to it failed {timespan_ago}."
msgstr "{timespan_ago} ona mesaj gönderme denemesi başarısız olduğu için {email_address} e-posta adresi kara listeye alındı."

#, python-brace-format
msgid "The email address {email_address} is blacklisted because of a complaint received {timespan_ago}. Please send an email from that address to support@liberapay.com if you want us to remove it from the blacklist."
msgstr "{timespan_ago} bir şikayet alındığı için {email_address} e-posta adresi kara listeye alındı. Kara listeden kaldırmamızı istiyorsanız lütfen o adresten support@liberapay.com adresine bir e-posta gönderin."

#, python-brace-format
msgid "The email domain {domain} was blacklisted on {date} because it was bouncing back all messages. Please contact us if that is no longer true and you want us to remove this domain from the blacklist."
msgstr "Tüm mesajları geri döndürdüğü için {domain} e-posta etki alanı {date} tarihinde kara listeye alındı. Bu artık geçerli değilse ve bu etki alanını kara listeden kaldırmamızı istiyorsanız lütfen bizimle iletişime geçin."

#, python-brace-format
msgid "The email domain {domain} is blacklisted because of a complaint received {timespan_ago}. Please contact us if this domain is yours and you want us to remove it from the blacklist."
msgstr "{timespan_ago} bir şikayet alındığı için {domain} e-posta etki alanı kara listeye alındı. Bu alan size aitse ve onu kara listeden kaldırmamızı istiyorsanız lütfen bizimle iletişime geçin."

#, python-brace-format
msgid "The email domain {domain} was blacklisted on {date} because it provided disposable addresses. Please contact us if that is no longer true and you want us to remove this domain from the blacklist."
msgstr "Tek kullanımlık adresler sağladığı için {domain} e-posta etki alanı {date} tarihinde kara listeye alındı. Bu artık geçerli değilse ve bu etki alanını kara listeden kaldırmamızı istiyorsanız lütfen bizimle iletişime geçin."

#, python-brace-format
msgid "The email domain {domain} is blacklisted. Please contact us if you want us to remove it from the blacklist."
msgstr "{domain} e-posta etki alanı kara listeye alındı. Kara listeden kaldırmamızı istiyorsanız lütfen bizimle iletişime geçin."

#, python-brace-format
msgid "The email address {0} is already connected to your account."
msgstr "{0} e-posta adresi zaten hesabınıza bağlı."

#, python-brace-format
msgid "A verification email has already been sent to {email_address} recently."
msgstr "Son zamanlarda {email_address} adresine bir doğrulama e-postası gönderildi."

msgid "You are not allowed to add another email address right now, please try again in a few days."
msgstr "Şu anda başka bir e-posta adresi eklemenize izin verilmiyor, lütfen birkaç gün sonra tekrar deneyin."

msgid "There have been too many attempts to log in from your IP address or country recently. Please try again in an hour and email support@liberapay.com if the problem persists."
msgstr "Son zamanlarda IP adresinizden veya ülkenizden çok fazla oturum açma girişimi oldu. Lütfen bir saat sonra tekrar deneyin ve sorun devam ederse support@liberapay.com adresine e-posta gönderin."

msgid "You have consumed your quota of email logins, please try again tomorrow, or contact support@liberapay.com."
msgstr "E-posta yoluyla oturum açma kotanızı tükettiniz, lütfen yarın tekrar deneyin veya support@liberapay.com ile iletişime geçin."

msgid "There have been too many attempts to log in to this account recently, please try again in a few hours or log in via email."
msgstr "Son zamanlarda bu hesap ile oturum açmak için çok fazla girişim oldu, lütfen birkaç saat içinde yeniden deneyin veya e-posta yoluyla oturum açın."

msgid "Too many accounts have been created recently. This either means that a lot of people are trying to join Liberapay today, or that an attacker is trying to overload our system. As a result we have to ask you to come back later (e.g. in a few hours), or send an email to support@liberapay.com. We apologize for the inconvenience."
msgstr "Son zamanlarda çok fazla hesap oluşturuldu. Bu ya bugün birçok insanın Liberapay'e katılmaya çalıştığı ya da bir saldırganın sistemimizi aşırı yüklemeye çalıştığı anlamına geliyor. Sonuç olarak, daha sonra (örn. birkaç saat içinde) geri gelmenizi veya support@liberapay.com adresine bir e-posta göndermenizi istemek zorundayız. Verdiğimiz rahatsızlıktan dolayı özür dileriz."

msgid "You've already created several teams recently, please come back in a week."
msgstr "Son zamanlarda zaten birkaç takım oluşturdunuz, lütfen bir hafta sonra tekrar gelin."

#, python-brace-format
msgid "The password must be at least {0} and at most {1} characters long."
msgstr "Parola en az {0}, en çok {1} karakter uzunluğunda olmalı."

msgid "You can't donate to yourself."
msgstr "Kendinize bağış yapamazsınız."

#, python-brace-format
msgid "There is no user named {0}."
msgstr "{0} adlı bir kullanıcı yok."

#, python-brace-format
msgid "'{0}' is not a valid weekly donation amount (min={1}, max={2})"
msgstr "'{0}' geçerli bir haftalık bağış miktarı değil (en az {1}, en fazla {2})"

#, python-brace-format
msgid "'{0}' is not a valid monthly donation amount (min={1}, max={2})"
msgstr "'{0}' geçerli bir aylık bağış miktarı değil (en az {1}, en fazla {2})"

#, python-brace-format
msgid "'{0}' is not a valid yearly donation amount (min={1}, max={2})"
msgstr "'{0}' geçerli bir yıllık bağış miktarı değil (en az {1}, en fazla {2})"

#, python-brace-format
msgid "The user {0} doesn't accept donations."
msgstr "{0} kullanıcısı bağış kabul etmiyor."

#, python-brace-format
msgid "{username} doesn't accept donations in {rejected_currency}."
msgstr "{username} {rejected_currency} cinsinden bağışları kabul etmiyor."

#, python-brace-format
msgid "{username} no longer accepts secret donations."
msgstr "{username} artık gizli bağışları kabul etmiyor."

#, python-brace-format
msgid "{username} no longer accepts private donations."
msgstr "{username} artık özel bağışları kabul etmiyor."

#, python-brace-format
msgid "{username} no longer accepts public donations."
msgstr "{username} artık herkese açık bağışları kabul etmiyor."

#, python-brace-format
msgid "The amount {money_amount} isn't in the expected currency ({expected_currency})."
msgstr "{money_amount} tutarı beklenen para birimi ({expected_currency}) cinsinden değil."

msgid "It seems you're trying to delete something that doesn't exist."
msgstr "Var olmayan bir şeyi silmeye çalışıyorsun."

#, python-brace-format
msgid "\"{0}\" is not a valid number."
msgstr "\"{0}\" geçerli bir sayı değil."

#, python-brace-format
msgid "\"{0}\" doesn't match the expected number format. Perhaps you meant {list_of_suggestions}?"
msgstr "\"{0}\" beklenen sayı biçimiyle eşleşmiyor. Belki de {list_of_suggestions} demek istediniz?"

#, python-brace-format
msgid "\"{0}\" is not a properly formatted number."
msgstr "“{0}”düzgün biçimlendirilmiş bir sayı değil."

#, python-brace-format
msgid "The \"{0}\" community already exists."
msgstr "\"{0}\" topluluğu zaten var."

#, python-brace-format
msgid "\"{0}\" is not a valid community name."
msgstr "\"{0}\" geçerli bir topluluk adı değil."

msgid "You are not allowed to do this because your account is currently suspended."
msgstr "Hesabınız şu anda askıya alındığından bunu yapmanıza izin verilmiyor."

msgid "Your account lacks a valid email address, please add one."
msgstr "Hesabınızda geçerli bir e-posta adresi yok, lütfen bir tane ekleyin."

msgid "This payment cannot be processed because the account of the recipient is currently suspended."
msgstr "Alıcının hesabı şu anda askıya alındığı için bu ödeme işleme alınamıyor."

#, python-brace-format
msgid "Your donation to {recipient} cannot be processed right now because the account of the beneficiary isn't ready to receive money."
msgstr "{recipient} adresine bağışınız şu anda işlenemiyor çünkü yararlanıcı hesabı para almaya hazır değil."

#, python-brace-format
msgid "{username} does not accept donations from {country}."
msgstr "{username} {country} ülkesinden bağışları kabul etmiyor."

msgid "The processing of your payment has failed because our software was unable to determine which country the money would come from. This isn't supposed to happen."
msgstr "Yazılımımız paranın hangi ülkeden geleceğini belirleyemediği için ödemenizin işlenmesi başarısız oldu. Bunun olmaması gerekiyordu."

msgid "You've already changed your main currency recently, please retry later (e.g. in a week) or contact support@liberapay.com."
msgstr "Ana para biriminizi zaten yakın zamanda değiştirdiniz, lütfen daha sonra tekrar deneyin (örn. bir hafta içinde) veya support@liberapay.com ile iletişime geçin."

msgid "There have been too many attempts to perform this action recently, please retry later (e.g. in a week) or contact support@liberapay.com if you require assistance."
msgstr "Son zamanlarda bu eylemi gerçekleştirmek için çok fazla girişimde bulunuldu, lütfen daha sonra tekrar deneyin (örn. bir hafta içinde) veya yardıma ihtiyacınız olursa support@liberapay.com ile iletişime geçin."

msgid "You're sending requests at an unusually fast pace. Please retry in a few seconds, and contact support@liberapay.com if the problem persists."
msgstr "Alışılmadık derecede hızlı bir temponuz var. Lütfen birkaç saniye sonra tekrar deneyin ve sorun devam ederse support@liberapay.com ile iletişime geçin."

#, python-brace-format
msgid "The attempt to send an email to {email_address} failed. Please check that the address is valid and retry. If the problem persists, please contact support@liberapay.com."
msgstr "{email_address} adresine e-posta gönderme denemesi başarısız oldu. Lütfen adresin geçerli olduğunu denetleyin ve tekrar deneyin. Sorun devam ederse lütfen support@liberapay.com ile iletişime geçin."

msgid "This payment method is currently unavailable. We apologize for the inconvenience."
msgstr "Bu ödeme yöntemi şu anda kullanılamıyor. Verdiğimiz rahatsızlıktan dolayı özür dileriz."

#, python-brace-format
msgid "The payment processor {name} returned an error. Please try again and contact support@liberapay.com if the problem persists."
msgstr "{name} ödeme işleyicisi bir hata verdi. Lütfen tekrar deneyin ve sorun devam ederse support@liberapay.com ile iletişime geçin."

msgid "Forbidden"
msgstr "Yasak"

msgid "Not Found"
msgstr "Bulunamadı"

msgid "Conflict"
msgstr "Anlaşmazlık"

msgid "Gone"
msgstr "Gitti"

msgid "Too Many Requests"
msgstr "Çok fazla istek"

msgid "Internal Server Error"
msgstr "İç Sunucu Hatası"

msgid "Upstream Error"
msgstr "Kaynak Hatası"

msgid "Service Unavailable"
msgstr "Hizmet Kullanılamıyor"

msgid "Gateway Timeout"
msgstr "Ağ Geçidi Zaman Aşımı"

#, python-brace-format
msgid "The {platform} user you're looking for hasn't joined Liberapay, and it's not possible to create a stub profile for them."
msgstr "Aradığınız {platform} kullanıcısı Liberapay'e katılmadı ve onlar için bir saplama profili oluşturmak mümkün değil."

#, python-brace-format
msgid "Liberapay donation to {username} (team {team_name})"
msgstr "{username} için Liberapay bağışı ({team_name} takımı)"

#, python-brace-format
msgid "Liberapay donation to {username}"
msgstr "{username} için Liberapay bağışı"

#, python-brace-format
msgid "{n} week of {money_amount}"
msgid_plural "{n} weeks of {money_amount}"
msgstr[0] "{n} haftada {money_amount}"
msgstr[1] "{n} haftada {money_amount}"

#, python-brace-format
msgid "{n} month of {money_amount}"
msgid_plural "{n} months of {money_amount}"
msgstr[0] "{n} ay {money_amount}"
msgstr[1] "{n} ay {money_amount}"

#, python-brace-format
msgid "{n} year of {money_amount}"
msgid_plural "{n} years of {money_amount}"
msgstr[0] "{n} yıl {money_amount}"
msgstr[1] "{n} yıl {money_amount}"

msgid "Your account doesn't have a password, so you'll have to authenticate yourself via email:"
msgstr "Hesabınızın bir parolası yok, bu nedenle e-posta yoluyla kimliğinizi doğrulamanız gerekecek:"

msgid "The submitted password is incorrect."
msgstr "Gönderilen parola yanlış."

#, python-brace-format
msgid "“{0}” is not a valid account ID."
msgstr "“{0}” geçerli bir hesap kimliği değil."

#, python-brace-format
msgid "No account has the username “{username}”."
msgstr "“{username}” kullanıcı adına sahip hesap yok."

#, python-brace-format
msgid "No account has “{email_address}” as its primary email address."
msgstr "“{email_address}” birincil e-posta adresine sahip hesap yok."

#, python-brace-format
msgid "{0} is linked to a team account. It's not possible to log in as a team."
msgstr "{0} bir takım hesabına bağlı. Takım olarak oturum açmak mümkün değil."

#, python-brace-format
msgid "\"{0}\" is not a valid email address."
msgstr "“{0}” geçerli olmayan bir e-posta adresi."

msgid "Your email address is now verified."
msgstr "E-posta adresiniz artık doğrulandı."

#, python-brace-format
msgid "A security check has failed. Please make sure your browser is configured to allow cookies for {domain}, then try again."
msgstr "Bir güvenlik denetimi başarısız oldu. Lütfen tarayıcınızın {domain} için çerezlere izin verecek şekilde yapılandırıldığından emin olun ve ardından tekrar deneyin."

msgid "Checking cookies…"
msgstr "Çerezler denetleniyor…"

msgid "You are not authorized to access this page."
msgstr "Bu sayfaya erişim yetkiniz yok."

msgid "The changes have been saved."
msgstr "Değişiklikler kaydedildi."

msgid "Processing your request failed because our server was unable to communicate with a service located on another machine. This is a temporary issue, please try again later."
msgstr "Sunucumuz başka bir makinede bulunan bir hizmetle iletişim kuramadığı için isteğiniz işlenemedi. Bu geçici bir sorundur, lütfen daha sonra tekrar deneyin."

#, python-brace-format
msgid "'{0}' doesn't seem to be a valid user id on {platform}."
msgstr "'{0}', {platform} üzerinde geçerli bir kullanıcı kimliği gibi görünmüyor."

#, python-brace-format
msgid "{0} returned an error, please try again later."
msgstr "{0} bir hata verdi, lütfen daha sonra yeniden deneyin."

#, python-brace-format
msgid "You've consumed your quota of requests, you can try again {in_N_minutes}."
msgstr "İstek kotanızı doldurdunuz, {in_N_minutes} içinde tekrar deneyebilirsiniz."

msgid "You're making requests too fast, please try again later."
msgstr "Çok hızlı istekte bulunuyorsunuz, lütfen daha sonra tekrar deneyin."

#, python-brace-format
msgid "There doesn't seem to be a user named {0} on {1}."
msgstr "{1} üzerinde {0} adında bir kullanıcı yok gibi görünüyor."

msgid "This profile is marked as spam or fraud."
msgstr "Bu profil spam veya hileli olarak işaretlendi."

msgid "Cancel"
msgstr "İptal"

msgid "Confirm"
msgstr "Onay"

msgid "Bad Request"
msgstr "Geçersiz İstek"

msgid "This login link is expired or invalid. However you're already logged in, so it doesn't matter."
msgstr "Bu oturum açma bağlantısının süresi doldu veya geçersiz. Ancak zaten oturum açtınız, bu yüzden önemli değil."

msgid "Carry on"
msgstr "Sürdürme"

msgid "This login link is expired or invalid."
msgstr "Bu oturum açma bağlantısının süresi doldu veya geçersiz."

#, python-brace-format
msgid "A login link is only valid for {x_hours} and can only be used once."
msgstr "Oturum açma bağlantısı yalnızca {x_hours} için geçerlidir ve yalnızca bir kez kullanılabilir."

msgid "To request a new login link, input your email address:"
msgstr "Yeni bir oturum açma bağlantısı istemek için e-posta adresinizi girin:"

msgid "Email address"
msgstr "E-posta adresi"

msgid "Go"
msgstr "Git"

msgid "The log-in has been cancelled. You can close this page."
msgstr "Oturum açma iptal edildi. Bu sayfayı kapatabilirsiniz."

#, python-brace-format
msgid "You are about to log in as {identifier}. Please click a button below to confirm or cancel."
msgstr "{identifier} olarak oturum açmak üzeresiniz. Onaylamak veya iptal etmek için lütfen aşağıdaki düğmeye tıklayın."

#, python-brace-format
msgid "Log in as {identifier}"
msgstr "{identifier} olarak oturum aç"

msgid "You seem to be using an obsolete browser, as a result this website may not work properly. We recommend using a recent version of a mainstream browser."
msgstr "Görünüşe göre eski bir tarayıcı kullanıyorsunuz, bu nedenle bu web sitesi düzgün çalışmayabilir. Yaygın bir tarayıcının yeni bir sürümünü kullanmanızı tavsiye ederiz."

msgid "Ignore this warning"
msgstr "Bu uyarıyı yok say"

msgid "Please input your password to confirm this action:"
msgstr "Lütfen bu eylemi onaylamak için parolanızı girin:"

msgid "Password"
msgstr "Parola"

msgid "This new password is not safe"
msgstr "Bu yeni parola güvenli değil"

msgid "The new password you submitted is unsafe because it matches a commonly used password."
msgstr "Girdiğiniz yeni parola, sık kullanılan bir parolayla eşleştiği için güvenli değildir."

msgid "The new password you submitted is unsafe because it matches a password that has been compromised in one or more public data leaks."
msgstr "Gönderdiğiniz yeni parola, bir veya daha fazla herkese açık veri sızıntısında ele geçirilen bir parolayla eşleştiği için güvenli değil."

msgid "The new password you submitted is unsafe because it's too easy to guess."
msgstr "Gönderdiğiniz yeni parola, tahmin edilmesi çok kolay olduğu için güvenli değil."

msgid "Please input a different password:"
msgstr "Lütfen farklı bir parola girin:"

msgid "New password"
msgstr "Yeni parola"

msgid "Submit"
msgstr "Gönder"

msgid "Go back"
msgstr "Geri dön"

#, python-brace-format
msgid "{platform} rejected our request to access your data. Reconnecting your {platform} account should fix the problem."
msgstr "{platform} verilerinize erişim isteğimizi reddetti. {platform} hesabınızı yeniden bağlamanız sorunu çözecektir."

msgid "Reconnect"
msgstr "Yeniden Bağlan"

msgid "Redirecting…"
msgstr "Yönlendiriliyor…"

#, python-brace-format
msgid "If you're using an exotic browser and nothing is happening, then {link_start}click on this link to proceed{link_end}."
msgstr "Yaygın olmayan bir tarayıcı kullanıyorsanız ve hiçbir şey olmuyorsa, {link_start}devam etmek için bu bağlantıya tıklayın{link_end}."

msgid "Retry"
msgstr "Yeniden dene"

msgid "Other amount"
msgstr "Diğer tutar"

msgid "Proceed"
msgstr "Devam et"

msgid "You need an account for this. Please fill one of the forms below."
msgstr "Bunun için bir hesaba gereksiniminiz var. Lütfen aşağıdaki formlardan birini doldurunuz."

msgid "Create an account"
msgstr "Bir hesap oluştur"

msgid "Use an existing account"
msgstr "Var olan bir hesabı kullan"

msgid "Are you the account owner?"
msgstr "Hesap sahibi siz misiniz?"

msgid "Log in to reopen your account."
msgstr "Hesabınızı yeniden açmak için oturum açın."

msgid "Did you mistype your email address? Fix it and try again, or try a different address."
msgstr "E-posta adresinizi yanlış mı yazdınız? Düzeltin ve tekrar deneyin veya farklı bir adres deneyin."

msgid "If you're sure that the email address you input is valid, then you can bypass this error. However, if we're unable to deliver messages to this address, then it will be blacklisted."
msgstr "Girdiğiniz e-posta adresinin geçerli olduğundan eminseniz, bu hatayı atlayabilirsiniz. Ancak, mesajları bu adrese teslim edemezsek, o zaman kara listeye alınacaktır."

msgid "Ignore the error and proceed"
msgstr "Hatayı yok say ve devam et"

#, python-brace-format
msgid "If you believe that emails sent by us to {email_address} will no longer bounce back, then you can remove this address from the blacklist and try again:"
msgstr "Tarafımızdan {email_address} adresine gönderilen e-postaların artık geri döndürülmeyeceğine inanıyorsanız, bu adresi kara listeden kaldırıp tekrar deneyebilirsiniz:"

msgid "Bypass the blacklist and retry"
msgstr "Kara listeyi atla ve yeniden dene"

msgid "Alternatively, you can try a different email address:"
msgstr "Ayrıca farklı bir e-posta adresi deneyebilirsiniz:"

msgid "Reauthentication required"
msgstr "Yeniden kimlik doğrulama gerekli"

msgid "Please try again in a few minutes."
msgstr "Lütfen birkaç dakika içinde yeniden deneyin."

msgid "We're currently experiencing technical failures. As a result most things don't work. Sorry for the inconvenience, we'll get everything back to normal ASAP."
msgstr "Şu anda teknik sorunlar yaşıyoruz. Sonuç olarak çoğu şey çalışmıyor. Verdiğimiz rahatsızlıktan dolayı özür dileriz, her şeyi en kısa sürede normale döndüreceğiz."

msgid "Liberapay is currently in read-only mode as we are migrating the database. This shouldn't take more than a few minutes."
msgstr "Veri tabanını taşıdığımız için Liberapay şu anda salt okunur durumda. Bu birkaç dakikadan fazla sürmemelidir."

msgid "Toggle navigation"
msgstr "Gezinmeyi değiştir"

msgid "Homepage"
msgstr "Anasayfa"

msgid "Explore"
msgstr "Keşfet"

msgid "Search"
msgstr "Ara"

msgid "About"
msgstr "Hakkında"

msgid "Contact Us"
msgstr "İletişim"

msgid "FAQ"
msgstr "SSS"

msgid "Legal"
msgstr "Yasal"

msgid "Switch to another language"
msgstr "Başka bir dile geçin"

#, python-brace-format
msgid "({x_percent} not yet translated)"
msgstr "({x_percent} henüz çevrilmedi)"

#, python-brace-format
msgid "({x_percent} machine translated)"
msgstr "({x_percent} makine çevirisi)"

msgid "Help us translate Liberapay"
msgstr "Liberapay'i çevirmemize yardım edin"

msgid "Your account"
msgstr "Hesabınız"

msgid "Profile"
msgstr "Profil"

msgid "Giving"
msgstr "Verme"

msgid "Payment Instruments"
msgstr "Ödeme Araçları"

msgid "Payment Schedule"
msgstr "Ödeme Planı"

msgid "Receiving"
msgstr "Alma"

msgid "Patrons"
msgstr "Sponsorlar"

msgid "Payment Processors"
msgstr "Ödeme İşleyicileri"

msgid "Ledger"
msgstr "Hesap Defteri"

msgid "Identity"
msgstr "Kimlik"

msgid "Account"
msgstr "Hesap"

msgid "Close Account"
msgstr "Hesabı Kapat"

msgid "Emails"
msgstr "E-postalar"

msgid "Notifications"
msgstr "Bildirimler"

msgid "Widgets"
msgstr "Widget'ler"

msgid "Create a new team"
msgstr "Yeni bir takım oluştur"

msgid "Sign out"
msgstr "Oturumu kapat"

msgid "Print"
msgstr "Yazdır"

msgid "Liberapay logo"
msgstr "Liberapay logosu"

#, python-brace-format
msgid "{0} has {n} patron."
msgid_plural "{0} has {n} patrons."
msgstr[0] "{0}, {n} sponsora sahip."
msgstr[1] "{0}, {n} sponsora sahip."

#, python-brace-format
msgid "{0}'s goal is to receive {1} per week."
msgstr "{0}'ın hedefi her hafta {1} almak."

#, python-brace-format
msgid "{0} receives {1} per week from {n} patron."
msgid_plural "{0} receives {1} per week from {n} patrons."
msgstr[0] "{0}, her hafta {1} tutarında bağışı {n} sponsordan alıyor."
msgstr[1] "{0}, her hafta {1} tutarında bağışı {n} sponsordan alıyor."

#, python-brace-format
msgid "Goal: {0}"
msgstr "Hedef: {0}"

msgid "Modify your donation"
msgstr "Bağışınızı değiştirin"

msgid "Pledge"
msgstr "Vaatte bulun"

msgid "Donate"
msgstr "Bağış yap"

msgid "Switch to a different account"
msgstr "Farklı bir hesaba geç"

msgid "We've sent you a single-use login link. Check your inbox, open the provided link in a new tab, then come back to this page and click on the button below to carry on with what you wanted to do."
msgstr "Size tek kullanımlık oturum açma bağlantısı gönderdik. Gelen kutunuza bakın, yeni bir sekmede sağlanan bağlantıyı açın, ardından bu sayfaya geri gelin ve yapmak istediğiniz şeyi devam ettirmek için aşağıdaki düğmeye tıklayın."

#, python-brace-format
msgid "You're still not logged in as {0}."
msgstr "Hala {0} olarak oturum açmadınız."

msgid "Please fill in your password to authenticate yourself:"
msgstr "Lütfen kimliğinizi doğrulamak için parolanızı girin:"

msgid "Log in"
msgstr "Oturum aç"

msgid "Or log in via email if you've lost your password:"
msgstr "Veya parolanızı kaybettiyseniz e-posta ile oturum açın:"

msgid "Log in via email"
msgstr "E-posta yoluyla oturum aç"

msgid "Your session has expired."
msgstr "Oturumunuzun süresi doldu."

msgid "Password (optional)"
msgstr "Parola (isteğe bağlı)"

#, python-brace-format
msgid "If you've {bold}lost your password{bold_end}, or if your account doesn't have a password at all, then leave the password field empty. We'll send you a login link via email."
msgstr "{bold}Parolanızı kaybettiyseniz{bold_end} veya hesabınızın hiç parolası yoksa, parola alanını boş bırakın. Size e-posta yoluyla bir oturum açma bağlantısı göndereceğiz."

msgid "Save"
msgstr "Kaydet"

msgid "If you need to change the password of your Liberapay account, you can do so below. To be secure, the password of your account should be randomly generated and not used anywhere else. We strongly recommend the use of a password manager."
msgstr "Liberapay hesabınızın parolasını değiştirmeniz gerekiyorsa, bunu aşağıdan yapabilirsiniz. Güvenli olması için, hesabınızın parolası rastgele oluşturulmalı ve başka hiçbir yerde kullanılmamalıdır. Bir parola yöneticisi kullanmanızı şiddetle tavsiye ederiz."

msgid "Setting a password allows you to log in directly, instead of waiting for a single-use link sent via email. However, we only recommend setting a password if you use a password manager, because in order to be secure the password should be randomly generated and not used anywhere else."
msgstr "Bir parola belirlemek, e-posta yoluyla gönderilen tek kullanımlık bağlantıyı beklemek yerine doğrudan oturum açmanıza olanak tanır. Ancak, yalnızca bir parola yöneticisi kullanıyorsanız bir parola belirlemenizi tavsiye ederiz, çünkü güvenli olması için parolanın rastgele oluşturulması ve başka hiçbir yerde kullanılmaması gerekir."

msgid "Current password"
msgstr "Şimdiki parola"

msgid "Unset password"
msgstr "Parolayı kaldır"

#, python-brace-format
msgid "Maximum length is {0}."
msgstr "Uzunluk en fazla {0} olabilir."

msgid "2FA"
msgstr "2FA"

msgid "Liberapay does not yet support two-factor authentication."
msgstr "Liberapay henüz iki adımlı kimlik doğrulamayı desteklemiyor."

msgid "Avatar"
msgstr "Avatar"

msgid "Default avatar"
msgstr "Öntanımlı avatar"

msgid "Find great people to donate to"
msgstr "Bağış yapacak harika insanlar bulun"

msgid "Whose work do you appreciate? See if they're on Liberapay"
msgstr "Kimin çalışmalarını takdir ediyorsunuz? Liberapay'de olup olmadıklarına bakın"

msgid "Disconnect"
msgstr "Bağlantıyı kes"

msgid "This is not supported yet"
msgstr "Bu henüz desteklenmiyor"

msgid "username"
msgstr "kullanıcı adı"

msgid "Drop files here"
msgstr "Dosyaları buraya bırak"

msgid "Processing dropped files…"
msgstr "Bırakılan dosyalar işleniyor…"

msgid "Add a file"
msgstr "Bir dosya ekle"

msgid "Edit filename"
msgstr "Dosya adını düzenle"

msgid "Delete"
msgstr "Sil"

msgid "Close"
msgstr "Kapatma"

msgid "No"
msgstr "Hayır"

msgid "Yes"
msgstr "Evet"

msgid "Ok"
msgstr "Tamam"

msgid "Personal Information"
msgstr "Kişisel Bilgiler"

msgid "Full Name"
msgstr "Tam Ad"

msgid "Country (residence)"
msgstr "Ülke (yerleşim)"

msgid "Nationality"
msgstr "Uyruk"

msgid "Date of Birth"
msgstr "Doğum Tarihi"

msgid "YYYY-MM-DD"
msgstr "YYYY-AA-GG"

msgid "Occupation"
msgstr "Meslek"

msgid "Your main professional activity."
msgstr "Ana mesleğiniz."

msgid "Postal Address"
msgstr "Posta Adresi"

msgid "Organization Information"
msgstr "Kuruluş Bilgileri"

msgid "Are you acting as the representative of an organization?"
msgstr "Bir kuruluşun temsilcisi olarak mı hareket ediyorsunuz?"

msgid "Yes, I represent a business or nonprofit."
msgstr "Evet, bir işletmeyi veya kar amacı gütmeyen bir kuruluşu temsil ediyorum."

msgid "Organization Name"
msgstr "Kuruluş Adı"

msgid "Headquarters Address"
msgstr "Genel Merkez Adresi"

#, python-brace-format
msgid "Show the {submenu_label} submenu"
msgstr "{submenu_label} alt menüsünü göster"

msgid "Introduction"
msgstr "Giriş"

msgid "Use Cases"
msgstr "Kullanım Örnekleri"

msgid "Global"
msgstr "Küresel"

msgid "Teams"
msgstr "Takımlar"

msgid "Stats"
msgstr "İstatistikler"

msgid "Privacy"
msgstr "Gizlilik"

msgid "Follow Us"
msgstr "Bizi Takip Edin"

msgid "Contact"
msgstr "İletişim"

msgid "Security"
msgstr "Güvenlik"

msgid "Logos"
msgstr "Logolar"

msgid "Overview"
msgstr "Genel Görünüm"

msgid "Recipients"
msgstr "Alıcılar"

msgid "Hopefuls"
msgstr "Umutlular"

msgid "Unclaimed Donations"
msgstr "Talep Edilmeyen Bağışlar"

msgid "Repositories"
msgstr "Kod depoları"

msgid "Social Networks"
msgstr "Sosyal Ağlar"

msgid "Name"
msgstr "Ad"

msgid "Currencies"
msgstr "Para Birimleri"

msgid "Countries"
msgstr "Ülkeler"

msgid "Goal"
msgstr "Hedef"

msgid "Descriptions"
msgstr "Açıklamalar"

msgid "Linked Accounts"
msgstr "Bağlantılı Hesaplar"

msgid "Instruments"
msgstr "Araçlar"

msgid "Schedule"
msgstr "Plan"

msgid "Members"
msgstr "Üyeler"

msgid "First"
msgstr "İlk"

msgid "Previous"
msgstr "Önceki"

msgid "Next"
msgstr "Sonraki"

msgid "Last"
msgstr "En son"

msgid "View More"
msgstr "Daha Fazla Göster"

#, python-brace-format
msgid "{username} hasn't configured any payment method yet, so your donation cannot actually be processed right now. We will notify you when payment becomes possible."
msgstr "{username} henüz herhangi bir ödeme yöntemi yapılandırmadı, bu nedenle bağışınız şu anda gerçekten işlenemiyor. Ödeme mümkün olduğunda sizi bilgilendireceğiz."

#, python-brace-format
msgid "Donations to {username} are processed through PayPal."
msgstr "{username} için yapılan bağışlar PayPal üzerinden gerçekleştirilir."

#, python-brace-format
msgid "a credit or debit card ({list_of_card_brands})"
msgstr "bir kredi veya banka kartı ({list_of_card_brands})"

msgid "a euro bank account (SEPA Direct Debit)"
msgstr "bir euro banka hesabı (SEPA otomatik ödeme)"

msgid "a PayPal account"
msgstr "bir PayPal hesabı"

#, python-brace-format
msgid "Donations to {username} can be paid using: {list_of_payment_methods}."
msgstr "{username} kullanıcısına yapılan bağışlar şu yöntemlerle ödenebilir: {list_of_payment_methods}."

msgid "Payment Card"
msgstr "Ödeme Kartı"

msgid "Country"
msgstr "Ülke"

msgid "Region (state, province, island…)"
msgstr "Bölge (eyalet, şehir, ada...)"

msgid "You can leave this field empty if your country does not use regions in postal addresses."
msgstr "Ülkeniz posta adreslerinde bölgeleri kullanmıyorsa, bu alanı boş bırakabilirsiniz."

msgid "City"
msgstr "Şehir"

msgid "Postal code"
msgstr "Posta kodu"

msgid "Address within the city"
msgstr "Şehir içindeki adres"

msgid "Income"
msgstr "Gelir"

msgid "per week"
msgstr "her hafta"

msgid "Modify your pledge"
msgstr "Vaadinizi düzenleyin"

msgid "Pledges"
msgstr "Vaatler"

msgid "Sum"
msgstr "Toplam"

#, python-brace-format
msgid "Income: {0}/week"
msgstr "Gelir: {0}/hafta"

msgid "Mission accomplished!"
msgstr "Görev tamamlandı!"

msgid "View income shares"
msgstr "Gelir paylarını görüntüle"

msgid "(fork)"
msgstr "(çatal)"

msgid "Stars"
msgstr "Favorilere eklemeler"

msgid "Updated this week"
msgstr "Bu hafta güncellendi"

#, python-brace-format
msgid "Updated {timespan_ago}"
msgstr "{timespan_ago} güncellendi"

msgid "Unlist"
msgstr "Listeden çıkar"

msgid "Show on your profile"
msgstr "Profilinizde gösterin"

msgid "Search Liberapay"
msgstr "Liberapay'de Ara"

msgid "Log In or Create Account"
msgstr "Oturum Aç veya Hesap Oluştur"

msgid "Please input your email address:"
msgstr "Lütfen e-posta adresinizi giriniz:"

msgid "Email"
msgstr "E-posta"

msgid "and select your preferred currency:"
msgstr "ve tercih ettiğiniz para birimini seçin:"

#, python-brace-format
msgid "By creating a Liberapay account you accept our {0}Terms of Service{1}."
msgstr "Bir Liberapay hesabı oluşturarak {0}Hizmet Şartlarını{1} kabul etmiş olursunuz."

#, python-brace-format
msgid "Your nominal take from the {0} team is limited to {1} this week. {2}Why?{3}"
msgstr "{0} takımından nominal payınız bu hafta {1} ile sınırlıdır. {2}Neden?{3}"

msgid "Member"
msgstr "Üye"

msgid "Nominal Take"
msgstr "Nominal Pay"

msgid "Actual Take"
msgstr "Gerçek Pay"

msgid "On Liberapay, donations are paid in advance. This column shows how much money each member has received in advance through this team. An advance increases every time a member receives a new payment from a donor through the team, and decreases every week."
msgstr "Liberapay'de bağışlar önceden ödenir. Bu sütun, her üyenin bu takım aracılığıyla önceden ne kadar para aldığını gösterir. Bir üye, takım aracılığıyla bir bağışçıdan yeni bir ödeme aldığında ön ödeme artar ve her hafta azalır."

msgid "Advance"
msgstr "Önceden ödenen"

#, python-brace-format
msgid "Last week: {0}"
msgstr "Geçen hafta: {0}"

msgid "no take"
msgstr "alınmıyor"

msgid "auto"
msgstr "otomatik"

msgid "Update my nominal take"
msgstr "Nominal payımı güncelle"

msgid "Unused income will be consumed in following weeks, it does not accrue in the team account. A team cannot own money because it is not a legal entity."
msgstr "Kullanılmayan gelir sonraki haftalarda tüketilecektir, takım hesabında birikmez. Bir takım tüzel bir kişilik olmadığı için paraya sahip olamaz."

msgid "Leftover"
msgstr "Artık"

#, python-brace-format
msgid "It looks like you are in {country}. {username} does not accept donations coming from that country."
msgstr "Görünüşe göre {country} ülkesindesiniz. {username} bu ülkeden gelen bağışları kabul etmiyor."

#, python-brace-format
msgid "Your current donation to {name} is in {currency}, but they now only accept donations in {accepted_currency}. You can convert your donation to that currency, or discontinue it."
msgstr "{name} için yaptığınız şu anki bağış {currency} para biriminde, ancak artık yalnızca {accepted_currency} para biriminde bağış kabul ediyorlar. Bağışınızı bu para birimine dönüştürebilir veya bağışınızı durdurabilirsiniz."

#, python-brace-format
msgid "Your current donation to {name} is in {currency}, but they no longer accept that currency. The suggested new currency is the {accepted_currency}, but you can choose another one."
msgstr "{name} için yaptığınız şu anki bağış {currency} para biriminde, ancak artık bu para birimini kabul etmiyorlar. Önerilen yeni para birimi {accepted_currency}, ancak başka bir para birimi de seçebilirsiniz."

#, python-brace-format
msgid "You are currently donating {money_amount} per week to {recipient_name}. The form below enables you to modify or stop your donation."
msgstr "Şu anda {recipient_name} için haftalık {money_amount} tutarında bağışta bulunuyorsunuz. Aşağıdaki form, bağışınızı değiştirmenize veya durdurmanıza olanak tanır."

#, python-brace-format
msgid "You are currently donating {money_amount} per month to {recipient_name}. The form below enables you to modify or stop your donation."
msgstr "Şu anda {recipient_name} için aylık {money_amount} tutarında bağışta bulunuyorsunuz. Aşağıdaki form, bağışınızı değiştirmenize veya durdurmanıza olanak tanır."

#, python-brace-format
msgid "You are currently donating {money_amount} per year to {recipient_name}. The form below enables you to modify or stop your donation."
msgstr "Şu anda {recipient_name} için yıllık {money_amount} tutarında bağışta bulunuyorsunuz. Aşağıdaki form, bağışınızı değiştirmenize veya durdurmanıza olanak tanır."

msgid "Please select or input an amount:"
msgstr "Lütfen bir miktar seçin veya girin:"

#, python-brace-format
msgid "The {currency_name} isn't your preferred currency? {n} other is supported:"
msgid_plural "The {currency_name} isn't your preferred currency? {n} others are supported:"
msgstr[0] "{currency_name} tercih edilen para biriminiz değil mi? Diğer {n} tanesi desteklenmektedir:"
msgstr[1] "{currency_name} tercih edilen para biriminiz değil mi? Diğer {n} tanesi desteklenmektedir:"

#, python-brace-format
msgid "The {currency_name} isn't your preferred currency? {username} also accepts {n} other:"
msgid_plural "The {currency_name} isn't your preferred currency? {username} also accepts {n} others:"
msgstr[0] "{currency_name} tercih edilen para biriminiz değil mi? {username} ayrıca {n} tane kabul etmektedir:"
msgstr[1] "{currency_name} tercih edilen para biriminiz değil mi? {username} ayrıca {n} tane kabul etmektedir:"

msgid "supported by PayPal"
msgstr "PayPal tarafından desteklenir"

msgid "Switch"
msgstr "Değiştir"

msgid "Amount"
msgstr "Miktar"

msgid "per month"
msgstr "her ay"

msgid "per year"
msgstr "her yıl"

#, python-brace-format
msgid "{0} per week ~ {1} per month ~ {2} per year"
msgstr "haftalık {0} ~ aylık {1} ~ yıllık {2}"

msgid "Custom"
msgstr "Özel"

msgid "Please choose how this donation should be renewed:"
msgstr "Lütfen bu bağışın nasıl yenileneceğini seçin:"

msgid "Automatic renewal"
msgstr "Otomatik yenile"

msgid "We'll attempt to charge your card or bank account. You will be notified at least two days before."
msgstr "Karttan veya banka hesabınızdan çekim yapmaya çalışacağız. En az iki gün önce bilgilendirileceksiniz."

msgid "Manual renewal"
msgstr "Elle yenile"

msgid "A reminder to renew your donation will be sent to you via email."
msgstr "Bağışınızı yenilemeniz için size hatırlatma e-postası gönderilecektir."

msgid "Discontinue the donation"
msgstr "Bağışı durdur"

msgid "Cancel the pledge"
msgstr "Vaadi iptal et"

#, python-brace-format
msgid "{username} has chosen not to see who their patrons are, so your donation will be secret."
msgstr "{username}, sponsorlarının kim olduğunu görmemeyi seçti, bu nedenle bağışınız gizli olacak."

#, python-brace-format
msgid "This donation won't be secret, you will appear in {username}'s private list of patrons."
msgstr "Bu bağış gizli olmayacak, {username} kullanıcısının özel sponsorlar listesinde görüneceksiniz."

#, python-brace-format
msgid "{username} discloses who their patrons are, your donation will be public."
msgstr "{username}, sponsorlarının kim olduğunu açıklıyor, bağışınız herkese açık olacak."

msgid "Please select a privacy level for this donation:"
msgstr "Lütfen bu bağış için bir gizlilik seviyesi seçin:"

msgid "Secret donation"
msgstr "Gizli bağış"

#, python-brace-format
msgid "Only you will know that you donate to {username}."
msgstr "{username} kullanıcısına bağış yaptığınızı yalnızca siz bileceksiniz."

msgid "Private donation"
msgstr "Özel bağış"

#, python-brace-format
msgid "You will appear in {username}'s private list of patrons."
msgstr "{username} kullanıcısının özel sponsorlar listesinde görüneceksiniz."

msgid "Public donation"
msgstr "Herkese açık bağış"

#, python-brace-format
msgid "Everybody will be able to see that you support {username}."
msgstr "{username} kullanıcısını desteklediğinizi herkes görebilecek."

#, python-brace-format
msgid "{username} hasn't yet specified whether they want to see who their patrons are, so your donation will be secret."
msgstr "{username}, sponsorlarının kim olduğunu görmek isteyip istemediğini henüz belirtmedi, bu nedenle bağışınız gizli olacak."

msgid "People who contribute to the commons need you to support their work. Building free software, spreading free knowledge, these things take time and cost money, not only to do the initial work, but also to maintain it over time."
msgstr "Ortak varlıklara katkıda bulunan insanlar, çalışmalarını desteklemenize ihtiyaç duyar. Özgür yazılım oluşturmak, özgür bilgiyi yaymak, bunlar yalnızca ilk işi yapmak için değil, ayrıca zaman içinde sürdürmek için de zaman alır ve para gerektirir."

msgid "Liberapay's recurrent donations system is designed to provide a stable crowdfunded basic income to creators, enabling them to keep doing great work that benefits everyone. Ready to contribute? Then let's get started:"
msgstr "Liberapay'in tekrarlayan bağış sistemi, içerik oluşturuculara istikrarlı bir kitle fonlamasıyla temel gelir sağlamak için tasarlanmıştır ve bu sayede, herkesin yararına olacak harika işler yapmaya devam etmelerini sağlar. Katkıda bulunmaya hazır mısınız? O zaman başlayalım:"

msgid "You are in sandbox mode, do not input any real payment or personal data!"
msgstr "Deneme kipindesiniz, hiçbir gerçek ödeme veya kişisel veri girmeyin!"

msgid "The credentials have been generated."
msgstr "Kimlik bilgileri oluşturuldu."

msgid "The credentials have been revoked."
msgstr "Kimlik bilgileri iptal edildi."

msgid "Constant session"
msgstr "Sürekli oturum"

msgid "You can automate downloading private information from your account by including the following HTTP header in your requests:"
msgstr "İsteklerinize şu HTTP başlığını ekleyerek hesabınızdan özel bilgilerin indirilmesini otomatikleştirebilirsiniz:"

msgid "For example, you can download the list of your currently active patrons by executing the following command:"
msgstr "Örneğin, şu komutu çalıştırarak şu anda etkin olan sponsorlarınızın listesini indirebilirsiniz:"

msgid "To minimize the risks to you, these credentials can only be used to fetch data, not to modify anything in your account, and they will automatically expire if unused for a year."
msgstr "Sizin için riskleri en aza indirmek amacıyla, bu kimlik bilgileri yalnızca veri almak için kullanılabilir, hesabınızda herhangi bir değişiklik yapmak için kullanılamaz ve bir yıl boyunca kullanılmadıkları takdirde otomatik olarak geçerlilikleri sona erer."

msgid "Revoke credentials"
msgstr "Kimlik bilgilerini iptal et"

msgid "The credentials have expired."
msgstr "Kimlik bilgilerinin süresi doldu."

msgid "Regenerate credentials"
msgstr "Kimlik bilgilerini yeniden oluştur"

msgid "To simplify automating downloads of private information from your account, you can generate long-lived read-only credentials."
msgstr "Hesabınızdan özel bilgilerin indirilmesini otomatikleştirmek için, uzun süreli salt okunur kimlik bilgileri oluşturabilirsiniz."

msgid "Generate credentials"
msgstr "Kimlik bilgileri oluştur"

msgid "Dashboard"
msgstr "Denetim Paneli"

#, python-brace-format
msgid "Donate to {0} via Liberapay"
msgstr "Liberapay üzerinden {0} için bağış yap"

#, python-brace-format
msgid "Support {username}'s work with a recurrent donation."
msgstr "{username} kişisinin çalışmalarını tekrarlayan bir bağışla destekle."

#, python-brace-format
msgid "{username} currently doesn't accept donations. You can pledge to them, but you can't actually send them money."
msgstr "{username} şu anda bağışları kabul etmiyor. Ona vaatte bulunabilirsiniz, ancak gerçekten para gönderemezsiniz."

msgid "This account is temporarily suspended, donations to it will not be processed."
msgstr "Bu hesap geçici olarak askıya alındı, ona bağışlar işleme alınmayacak."

#, python-brace-format
msgid "{username} currently has {n} patron ready to support them."
msgid_plural "{username} currently has {n} patrons ready to support them."
msgstr[0] "{username} şu anda onları desteklemeye hazır {n} sponsora sahip."
msgstr[1] "{username} şu anda onları desteklemeye hazır {n} sponsora sahip."

#, python-brace-format
msgid "{username} currently receives {income_amount} per week. They have reached their funding goal ({goal_amount} per week), but your donation would still help them."
msgstr "{username} şu anda haftalık {income_amount} alıyor. Fonlama hedefine ulaştı (haftalık {goal_amount}), ancak bağışınız yine de ona yardımcı olacaktır."

#, python-brace-format
msgid "{username} currently receives {income_amount} per week, they need your help to reach their funding goal ({goal_amount} per week)."
msgstr "{username} şu anda haftalık {income_amount} alıyor, fonlama hedefine ulaşmak için (haftalık {goal_amount}) yardımınıza ihtiyacı var."

#, python-brace-format
msgid "{username}'s goal is to receive {money_amount} per week. Be the first to contribute!"
msgstr "{username} kullanıcısının hedefi haftalık {money_amount} almak. Katkıda bulunan ilk kişi olun!"

#, python-brace-format
msgid "{username} currently receives {money_amount} per week."
msgstr "{username} şu anda haftalık {money_amount} alıyor."

msgid "Recipient Identity"
msgstr "Alıcı Kimliği"

#, python-brace-format
msgid "We have confirmed through an automated verification process that {0} has control of the following accounts on other platforms:"
msgstr "Otomatik bir doğrulama süreciyle {0} kullanıcısının diğer platformlarda aşağıdaki hesapların denetimine sahip olduğunu onayladık:"

msgid "Frequently Asked Questions"
msgstr "Sık Sorulan Sorular"

msgid "Can I donate in another currency?"
msgstr "Başka bir para biriminde bağış yapabilir miyim?"

#, python-brace-format
msgid "No, {username} only accepts payments in {currency}."
msgstr "Hayır, {username} yalnızca {currency} cinsinden ödemeleri kabul ediyor."

msgid "What payment methods are available?"
msgstr "Hangi ödeme yöntemleri mevcut?"

msgid "How do recurrent donations work?"
msgstr "Tekrarlayan bağışlar nasıl çalışır?"

msgid "Can I make a one-time donation?"
msgstr "Bir kerelik bağış yapabilir miyim?"

msgid "One-time donations aren't properly supported yet, but you can discontinue your donation immediately after initiating the first payment."
msgstr "Tek seferlik bağışlar henüz tam olarak desteklenmiyor, ancak ilk ödemeyi yaptıktan sonra bağışınızı hemen durdurabilirsiniz."

msgid "Will I get a receipt?"
msgstr "Makbuz alacak mıyım?"

msgid "A receipt is automatically available for every payment."
msgstr "Her ödeme için otomatik olarak bir makbuz verilir."

msgid "What is this website? I don't recognize it."
msgstr "Bu web sitesi nedir? Tanıyamadım."

msgid "You're on Liberapay, a donation platform maintained by a non-profit organisation based in France."
msgstr "Fransa merkezli kar amacı gütmeyen bir kuruluş tarafından sağlanan bir bağış platformu olan Liberapay'desiniz."

msgid "Is this platform secure?"
msgstr "Bu platform güvenli mi?"

#, python-brace-format
msgid "Liberapay has been running for {timedelta} without any significant security incident. We do everything we can to keep your data safe and comply with the laws of the European Union ({GDPR}GDPR{abbr_end}, {PSD2}PSD2{abbr_end}, et cetera)."
msgstr "Liberapay, herhangi bir önemli güvenlik olayı olmadan {timedelta} süredir çalışmaktadır. Verilerinizi güvende tutmak ve Avrupa Birliği yasalarına ({GDPR}GDPR{abbr_end}, {PSD2}PSD2{abbr_end}, vs.) uymak için elimizden gelen her şeyi yapıyoruz."

msgid "General Data Protection Regulation"
msgstr "Genel Veri Koruma Yönetmeliği"

msgid "Revised Payment Services Directive"
msgstr "Gözden Geçirilmiş Ödeme Hizmetleri Yönergesi"

#, python-brace-format
msgid "Your new avatar URL is: {0}"
msgstr "Yeni avatar URL'niz: {0}"

msgid "Your profile no longer has an avatar."
msgstr "Profilinizde artık avatar yok."

#, python-brace-format
msgid "You have selected {platform} as your avatar source but you haven't connected any {platform} account."
msgstr "Avatar kaynağınız olarak {platform} seçtiniz ancak herhangi bir {platform} hesabı bağlamadınız."

#, python-brace-format
msgid "We were unable to get an avatar for you from {0}."
msgstr "{0} adresinden sizin için bir avatar alamadık."

msgid "Modify your Libravatar"
msgstr "Libravatar'ınızı değiştirin"

msgid "What is Libravatar?"
msgstr "Libravatar nedir?"

msgid "Refresh"
msgstr "Yenile"

msgid "Avatar source"
msgstr "Avatar kaynağı"

msgid "Avatar email (for Libravatar only)"
msgstr "Avatar e-posta adresi (yalnızca Libravatar için)"

msgid "Leave"
msgstr "Ayrıl"

msgid "Explore communities"
msgstr "Toplulukları keşfet"

msgid "You have to check at least one box."
msgstr "En az bir kutucuğu işaretlemeniz gerekir."

msgid "Which countries should your donors be allowed to send you money from?"
msgstr "Bağışçılarınızın size hangi ülkelerden para göndermesine izin verilmeli?"

msgid "We recommend limiting the origins of donations only if you are required to by law."
msgstr "Bağışların kaynağını yalnızca yasalar gerektiriyorsa sınırlandırmanızı tavsiye ederiz."

msgid "The submitted settings are incoherent."
msgstr "Gönderilen ayarlar tutarsız."

#, python-brace-format
msgid "You currently receive the equivalent of {money_amount} per week from donations in currencies that you are about to reject. These donations will not be immediately converted to your main currency, instead each donor will be asked to switch to an accepted currency the next time they renew or modify their donation."
msgstr "Şu anda reddetmek üzere olduğunuz para birimlerindeki bağışlardan haftalık {money_amount} tutarında bağış alıyorsunuz. Bu bağışlar hemen ana para biriminize dönüştürülmeyecek, bunun yerine her bağışçıdan bağışlarını bir sonraki yenilemelerinde veya değiştirmelerinde kabul edilen bir para birimine geçmeleri istenecektir."

msgid "Your currency settings are currently ignored because they're incompatible with the payment processor you're using."
msgstr "Kullandığınız ödeme işleyicisiyle uyumlu olmadığı için para birimi ayarlarınız şu anda yok sayılıyor."

msgid "Which currencies should your donors be allowed to send you, and which one do you prefer?"
msgstr "Bağışçılarınızın size hangi para birimlerini göndermesine izin verilmeli ve siz hangisini tercih edersiniz?"

msgid "Accept all currencies, including any that we may add in the future."
msgstr "Gelecekte ekleyebileceğimiz para birimleri dahil tüm para birimlerini kabul et."

msgid "accept"
msgstr "kabul et"

msgid "prefer"
msgstr "tercih et"

msgid "Accepting foreign currencies can increase your income by convincing people in other countries to donate to you, but international payments usually result in a higher percentage of fees, and fluctuations in exchange rates can lessen the stability of your income."
msgstr "Yabancı para birimlerini kabul etmek, diğer ülkelerdeki insanları size bağış yapmaya ikna ederek gelirinizi artırabilir, ancak uluslararası ödemeler genellikle daha yüksek ücret yüzdesi ile sonuçlanır ve döviz kurlarındaki dalgalanmalar gelirinizin istikrarını azaltabilir."

#, python-brace-format
msgid "Stripe automatically converts funds into your main currency, but by default PayPal holds payments in foreign currencies until you tell it what to do. If you have a Business PayPal account, you can choose to automatically convert all incoming payments in foreign currencies to your main currency. This option is currently located in the “{link_start}Preferences for receiving payments{link_end}” page."
msgstr "Stripe, fonları otomatik olarak ana para biriminize dönüştürür; ancak öntanımlı olarak PayPal, siz ne yapacağını söyleyene kadar ödemeleri yabancı para birimlerinde tutar. Bir Ticari PayPal hesabınız varsa, yabancı para birimindeki tüm gelen ödemeleri otomatik olarak ana para biriminize dönüştürebilirsiniz. Bu seçenek şu anda “{link_start}Ödeme alma tercihleri{link_end}” sayfasında bulunmaktadır."

msgid "Connecting the accounts you own on other platforms makes your Liberapay profile easier to find, and helps to demonstrate that you are who you claim to be."
msgstr "Diğer platformlarda sahip olduğunuz hesapları bağlamak, Liberapay profilinizin bulunmasını kolaylaştırır ve iddia ettiğiniz kişi olduğunuzu göstermenize yardımcı olur."

#, python-brace-format
msgid "You currently have {n} connected account:"
msgid_plural "You currently have {n} connected accounts:"
msgstr[0] "Şu anda {n} bağlı hesabınız var:"
msgstr[1] "Şu anda {n} bağlı hesabınız var:"

msgid "Connect an account"
msgstr "Hesap bağla"

msgid "I'm grateful for gifts, but don't have a specific funding goal."
msgstr "Hediyeler için minnettarım, ama belirli bir finansman hedefim yok."

msgid "I'm here as a patron."
msgstr "Sponsor olarak buradayım."

msgid "I'm here as a patron, and politely decline to receive gifts."
msgstr "Bir sponsor olarak buradayım ve kibarca hediye almayı reddediyorum."

#, python-brace-format
msgid "My goal is to receive {0}"
msgstr "Hedefim {0} almak"

msgid "We're grateful for gifts, but don't have a specific funding goal."
msgstr "Hediyeler için minnettarız, ama belirli bir finansman hedefimiz yok."

msgid "We're here as a patron."
msgstr "Sponsor olarak buradayız."

msgid "We're here as a patron, and politely decline to receive gifts."
msgstr "Bir sponsor olarak buradayız ve kibarca hediye almayı reddediyoruz."

#, python-brace-format
msgid "Our goal is to receive {0}"
msgstr "Hedefimiz {0} almak"

msgid "Enter a username"
msgstr "Bir kullanıcı adı girin"

msgid "Invite"
msgstr "Davet et"

msgid "Your privacy settings have been changed."
msgstr "Gizlilik ayarlarınız değiştirildi."

msgid "Admin override is on.*"
msgstr "Yöneticinin geçersiz kılması açık.*"

msgid "Save changes"
msgstr "Değişiklikleri kaydet"

msgid "*The referencing of Liberapay profiles is subject to admin approval."
msgstr "*Liberapay profillerine başvurulması yönetici onayına tabidir."

msgid "Your profile has been updated."
msgstr "Profiliniz güncellendi."

#, python-brace-format
msgid "You don't have any {platform} account connected to your profile."
msgstr "Profilinize bağlı herhangi bir {platform} hesabı yok."

#, python-brace-format
msgid "We found {n} repository in your {platform} account, {timespan_ago}."
msgid_plural "A list of {n} repositories has been imported from your {platform} account, {timespan_ago}."
msgstr[0] "{platform} hesabınızda {timespan_ago} {n} kod deposu bulduk."
msgstr[1] "{platform} hesabınızdan {timespan_ago} {n} kod deposunun bir listesi içe aktarıldı."

msgid "No repositories found."
msgstr "Kod deposu bulunamadı."

msgid "← Go back"
msgstr "← Geri git"

msgid "The following repositories are currently displayed on your profile:"
msgstr "Aşağıdaki kod depoları şu anda profilinizde görüntüleniyor:"

msgid "We can import a list of your team's repositories from:"
msgstr "Takımınızın kod depolarının bir listesini şuradan içe aktarabiliriz:"

msgid "We can import a list of your repositories from:"
msgstr "Kod depolarınızın bir listesini şuradan içe aktarabiliriz:"

msgid "We can also import lists of repositories for your teams:"
msgstr "Takımlarınız için kod depolarının listelerini de içe aktarabiliriz:"

#, python-brace-format
msgid "<unused singular (hash=82d03d589b58d2a8c99d043ba5f91b84)>"
msgid_plural "The summary can't be more than {n} characters long."
msgstr[0] "<unused singular (hash=82d03d589b58d2a8c99d043ba5f91b84)>"
msgstr[1] "Özet {n} karakterden daha uzun olamaz."

#, python-brace-format
msgid "<unused singular (hash=e77fbb49c028c11bb9d859698c4a5363)>"
msgid_plural "The full description must be at least {n} characters long."
msgstr[0] "<unused singular (hash=e77fbb49c028c11bb9d859698c4a5363)>"
msgstr[1] "Tam açıklama en az {n} karakter uzunluğunda olmalıdır."

#, python-brace-format
msgid "<unused singular (hash=df724b624e486f3c07109838b9a4b3f0)>"
msgid_plural "The full description can't be more than {n} characters long."
msgstr[0] "<unused singular (hash=df724b624e486f3c07109838b9a4b3f0)>"
msgstr[1] "Tam açıklama {n} karakterden daha uzun olamaz."

msgid "The full description can't be identical to the summary."
msgstr "Tam açıklama özetle aynı olamaz."

msgid "The summary can't be only your name."
msgstr "Özet yalnızca adınız olamaz."

msgid "The description can't be only your name."
msgstr "Açıklama yalnızca adınız olamaz."

msgid "This is a preview."
msgstr "Bu bir ön izlemedir."

msgid "Excerpt that will be used in social media:"
msgstr "Sosyal medyada kullanılacak alıntılar:"

msgid "Preview of the short description"
msgstr "Kısa açıklamanın ön izlemesi"

msgid "Including your username in the short description is redundant. The short description is always displayed immediately below the username."
msgstr "Kullanıcı adınızı kısa açıklamaya dahil etmek gereksizdir. Kısa açıklama her zaman kullanıcı adının hemen altında görüntülenir."

msgid "Publish"
msgstr "Yayınla"

msgid "You haven't saved your changes, are you sure you want to discard them?"
msgstr "Değişikliklerinizi kaydetmediniz, onları atmak istediğinizden emin misiniz?"

msgid "Discard"
msgstr "At"

msgid "Describe your work, why you're asking for donations, etc. The short summary will be used when showcasing your profile alongside others, so it should be meaningful on its own and intelligible even for people who don't know anything about you."
msgstr "Çalışmalarınızı, neden bağış istediğinizi vb. açıklayın. Kısa özet, profilinizi başkalarıyla birlikte gösterirken kullanılacaktır, bu nedenle kendi başına anlamlı ve hakkınızda hiçbir şey bilmeyen insanlar için bile anlaşılır olmalıdır."

msgid "Liberapay allows you to internationalize your texts. Use the selector below to switch between languages."
msgstr "Liberapay, metinlerinizi uluslararasılaştırmanıza olanak tanır. Diller arasında geçiş yapmak için aşağıdaki seçiciyi kullanın."

#, python-brace-format
msgid "Current language: {0}"
msgstr "Geçerli dil: {0}"

#, python-brace-format
msgid "Short description in {language}"
msgstr "{language} dilinde kısa açıklama"

#, python-brace-format
msgid "Full description in {language}"
msgstr "{language} dilinde tam açıklama"

msgid "Markdown supported."
msgstr "Markdown desteklenir."

msgid "What is Markdown?"
msgstr "Markdown nedir?"

msgid "Preview"
msgstr "Ön izleme"

msgid "Switch to another language:"
msgstr "Başka bir dile geçin:"

msgid "Explore teams"
msgstr "Takımları keşfet"

msgid "About teams"
msgstr "Takımlar hakkında"

#, python-brace-format
msgid ""
"When you modify your username, the web address of your profile changes accordingly. A redirect from the old URL to the new one is put in place, but any user can remove it by claiming your old username, so you should update all the links to your profile that you've placed on other websites, unless those links contain your immutable account ID ({account_id}) instead of your username.\n"
"\n"
"Are you sure you want to change your username?"
msgstr ""
"Kullanıcı adınızı değiştirdiğinizde, profilinizin web adresi buna göre değişir. Eski URL'den yenisine bir yönlendirme yapılır, ancak herhangi bir kullanıcı eski kullanıcı adınızı talep ederek bunu kaldırabilir, bu nedenle diğer web sitelerine koyduğunuz profilinizin tüm bağlantılarını güncellemelisiniz, bu bağlantılar kullanıcı adınız yerine değişmez hesap kimliğinizi ({account_id}) içeriyorsa bunu yapmanıza gerek yoktur.\n"
"\n"
"Kullanıcı adınızı değiştirmek istediğinizden emin misiniz?"

msgid "Username"
msgstr "Kullanıcı adı"

msgid "A unique name, required for users who wish to receive donations."
msgstr "Bağış almak isteyen kullanıcılar için gerekli olan benzersiz bir ad."

msgid "Allowed characters: latin alphanumerics, dots (.), dashes (-), and underscores (_)."
msgstr "İzin verilen karakterler: latin harfleri ve rakamlar, noktalar (.), kısa çizgiler (-), ve alt çizgiler (_)."

msgid "Name (optional)"
msgstr "Ad (isteğe bağlı)"

msgid "A name to show alongside your username on your public profile page. It doesn't have to be your legal name."
msgstr "Genel profil sayfanızda kullanıcı adınızın yanında gösterilecek bir ad. Yasal adınız olmak zorunda değil."

msgid "The full name of your project or organization. It will be shown alongside the username on the public profile page."
msgstr "Projenizin veya kuruluşunuzun tam adı. Genel profil sayfasında kullanıcı adının yanında gösterilecektir."

msgid "Allowed characters: alphanumerics, spaces, and punctuation."
msgstr "İzin verilen karakterler: harfler ve rakamlar, boşluk karakterleri ve noktalama işaretleri."

msgid "This email address has already been verified."
msgstr "Bu e-posta adresi zaten doğrulandı."

msgid "This email address is already connected to a different Liberapay account."
msgstr "Bu e-posta adresi zaten farklı bir Liberapay hesabına bağlı."

msgid "The confirmation of your email address has failed. Please check that the link you clicked on or copy-pasted hasn't been truncated or altered in any way."
msgstr "E-posta adresinizin onaylanması başarısız oldu. Lütfen tıkladığınız veya kopyalayıp yapıştırdığınız bağlantının herhangi bir şekilde kırpılmadığını veya değiştirilmediğini gözden geçirin."

msgid "Your email address is now blacklisted."
msgstr "E-posta adresiniz artık kara listeye alındı."

msgid "Your email address is no longer blacklisted."
msgstr "E-posta adresiniz artık kara listede değil."

msgid "Remove my email address from the blacklist"
msgstr "E-posta adresimi kara listeden kaldır"

msgid "Add my email address to the blacklist"
msgstr "E-posta adresimi kara listeye ekle"

msgid "You have successfully disavowed having connected your email address to this Liberapay account."
msgstr "E-posta adresinizi bu Liberapay hesabına bağlamayı başarıyla reddettiniz."

msgid "Would you like to block any future attempt to connect your email address to a Liberapay account, by adding it to our blacklist?"
msgstr "E-posta adresinizi kara listemize ekleyerek onu bir Liberapay hesabına bağlamak için gelecekte yapılacak tüm girişimleri engellemek ister misiniz?"

msgid "You have already added and verified this address."
msgstr "Bu adresi zaten eklediniz ve doğruladınız."

#, python-brace-format
msgid "A verification email has been sent to {0}."
msgstr "Doğrulama e-postası {0} gönderildi."

msgid "Your notification settings have been changed."
msgstr "Bildirim ayarlarınız değiştirildi."

msgid "Email settings"
msgstr "E-posta ayarları"

msgid "Email Address (Private)"
msgid_plural "Email Addresses (Private)"
msgstr[0] "E-posta Adresi (Gizli)"
msgstr[1] "E-posta Adresleri (Gizli)"

msgid "Blacklisted"
msgstr "Kara listeye alındı"

msgid "Primary"
msgstr "Birincil"

msgid "Disavowed"
msgstr "Reddedildi"

msgid "Unverified"
msgstr "Doğrulanmadı"

msgid "Resend email"
msgstr "E-postayı yeniden gönder"

msgid "Verified"
msgstr "Doğrulandı"

msgid "Set as primary"
msgstr "Birincil olarak ayarla"

msgid "Add"
msgstr "Ekle"

msgid "Send me notifications via email:"
msgstr "Bana e-posta yoluyla bildirim gönder:"

msgid "Some types of notifications cannot be turned off, so they are not listed above. For example you will always be notified when we are preparing to debit your bank account."
msgstr "Bazı bildirim türleri kapatılamaz, bu nedenle yukarıda listelenmemiştir. Örneğin, banka hesabınızdan para çekmeye hazırlanırken her zaman bilgilendirileceksiniz."

msgid "Language"
msgstr "Dil"

#, python-brace-format
msgid "The {language} translation of Liberapay is not yet complete, you may receive emails in English instead."
msgstr "Liberapay'in {language} çevirisi henüz tamamlanmadı, bunun yerine e-postaları İngilizce olarak alabilirsiniz."

msgid "Liberapay needs your support"
msgstr "Liberapay'in desteğinize ihtiyacı var"

#, python-brace-format
msgid "Liberapay does not take a cut of payments and is only funded by the donations to {0}its own account{1}, please consider chipping in:"
msgstr "Liberapay ödemelerden kesinti almaz ve yalnızca {0}kendi hesabına{1} yapılan bağışlarla finanse edilir, lütfen katkıda bulunmayı düşünün:"

msgid "Support Liberapay"
msgstr "Liberapay'i Destekle"

msgid "Building Liberapay is a lot of work, and there still is much to do, but our developers, translators, and other contributors are severely underpaid, and it's slowing down our progress."
msgstr "Liberapay'i oluşturmak büyük bir iş ve hala yapılacak çok şey var; ancak geliştiricilerimiz, çevirmenlerimiz ve diğer katkıda bulunanlar ciddi şekilde düşük ücret alıyor ve bu ilerlememizi yavaşlatıyor."

msgid "Liberapay now supports automatic renewals, do you want to switch it on for all your donations?"
msgstr "Liberapay artık otomatik yenilemeleri destekliyor, tüm bağışlarınız için bunu etkinleştirmek ister misiniz?"

msgid "Yes, activate automatic renewals"
msgstr "Evet, otomatik yenilemeleri etkinleştir"

msgid "Liberapay now supports non-anonymous donations, do you want to modify the visibility of all your donations at once?"
msgstr "Liberapay artık anonim olmayan bağışları destekliyor, tüm bağışlarınızın görünürlüğünü bir kerede değiştirmek ister misiniz?"

msgid "Reveal my donations to everyone"
msgstr "Bağışlarımı herkese açıkla"

msgid "Reveal my donations to the beneficiaries only"
msgstr "Bağışlarımı yalnızca yararlananlara açıkla"

msgid "Keep my donations as they are"
msgstr "Bağışlarımı olduğu gibi tut"

msgid "Since you've chosen to make a public donation, we recommend that you complete your public profile."
msgstr "Herkese açık bağış yapmayı seçtiğiniz için herkese açık profilinizi tamamlamanızı tavsiye ederiz."

msgid "You have enabled automatic renewals for some or all of your donations, but you don't have any valid payment instrument that would allow us to initiate the automatic payments when the time comes."
msgstr "Bağışlarınızın bir kısmı veya tamamı için otomatik yenilemeleri etkinleştirdiniz, ancak zamanı geldiğinde otomatik ödemeleri başlatmamızı sağlayacak geçerli bir ödeme aracınız yok."

msgid "Add a payment instrument"
msgstr "Ödeme aracı ekle"

msgid "Donations"
msgstr "Bağışlar"

#, python-brace-format
msgid "You have {n} donation awaiting payment."
msgid_plural "You have {n} donations awaiting payment."
msgstr[0] "Ödeme bekleyen {n} bağışınız var."
msgstr[1] "Ödeme bekleyen {n} bağışınız var."

#, python-brace-format
msgid "{money_amount}{small}/month{end_small}"
msgstr "{money_amount}{small}/ay{end_small}"

#, python-brace-format
msgid "{money_amount}{small}/year{end_small}"
msgstr "{money_amount}{small}/yıl{end_small}"

msgid "Modify"
msgstr "Değiştir"

#, python-brace-format
msgid "Started {timespan_ago}."
msgstr "{timespan_ago} başladı."

#, python-brace-format
msgid "Started {timespan_ago_1}. Modified {timespan_ago_2}."
msgstr "{timespan_ago_1} başladı. {timespan_ago_2} değiştirildi."

msgid "Automatic renewals are enabled for this donation, but are currently impossible due to payment processor limitations."
msgstr "Bu bağış için otomatik yenilemeler etkinleştirildi, ancak ödeme işleyicisi sınırlamaları nedeniyle şu anda mümkün değil."

msgid "Inactive because the account of the recipient is blacklisted."
msgstr "Alıcının hesabı kara listeye alındığı için etkin değil."

msgid "Inactive because the account of the recipient is closed."
msgstr "Alıcının hesabı kapatıldığı için etkin değil."

msgid "Inactive because the recipient no longer accepts donations."
msgstr "Alıcı artık bağış kabul etmediği için etkin değil."

msgid "Active"
msgstr "Etkin"

#, python-brace-format
msgid "Next payment due {in_N_weeks_months_or_years}."
msgstr "Sonraki ödeme {in_N_weeks_months_or_years} bitecek."

msgid "Renew now"
msgstr "Şimdi yenile"

#, python-brace-format
msgid "The recipient no longer accepts payments in {currency}."
msgstr "Alıcı artık {currency} cinsinden ödeme kabul etmiyor."

msgid "Pending payment completion."
msgstr "Ödemenin tamamlanması bekleniyor."

msgid "You need to initiate a new payment to fund this donation. Click on the button below to proceed."
msgstr "Bu bağışı finanse etmek için yeni bir ödeme başlatmanız gerekir. Devam etmek için aşağıdaki düğmeye tıklayın."

msgid "Renew"
msgstr "Yenile"

msgid "Cannot be renewed because the account of the recipient isn't ready to receive new payments."
msgstr "Alıcının hesabı yeni ödeme almaya hazır olmadığı için yenilenemiyor."

#, python-brace-format
msgid "{bold}Total:{bold_end} {0} per week ~ {1} per month ~ {2} per year."
msgstr "{bold}Toplam:{bold_end} haftalık {0} ~ aylık {1} ~ yıllık {2}."

msgid "You are currently not donating to anyone."
msgstr "Şu anda kimseye bağış yapmıyorsunuz."

msgid "Discontinued donations"
msgstr "Durdurulan bağışlar"

msgid "Restart"
msgstr "Yeniden başlat"

msgid "Hide"
msgstr "Gizle"

#, python-brace-format
msgid "Started {timespan_ago_1}. Stopped {timespan_ago_2}."
msgstr "{timespan_ago_1} başlatıldı. {timespan_ago_2} durduruldu."

#, python-brace-format
msgid "This stopped donation still has {money_amount} paid in advance. That advance will be consumed every week until it reaches zero."
msgstr "Durdurulan bu bağış hala önceden ödenmiş {money_amount} tutarında avansa sahip. Bu avans sıfır olana kadar her hafta tüketilecek."

msgid "Cancelled pledges"
msgstr "İptal edilen vaatler"

msgid "Funding your donations"
msgstr "Bağışlarınızı finanse edin"

#, python-brace-format
msgid "You have {n} donation which needs to be modified because the recipient no longer accepts the currency you had chosen."
msgid_plural "You have {n} donations which need to be modified because the recipients no longer accept the currencies you had chosen."
msgstr[0] "Alıcının artık seçtiğiniz para birimini kabul etmemesi nedeniyle değiştirilmesi gereken {n} bağışınız var."
msgstr[1] "Alıcının artık seçtiğiniz para birimini kabul etmemesi nedeniyle değiştirilmesi gereken {n} bağışınız var."

#, python-brace-format
msgid "Modify your donation to {username}"
msgstr "{username} için bağışınızı değiştirin"

#, python-brace-format
msgid "<unused singular (hash=098cce804aadd8f637c3d509c3157b37)>"
msgid_plural "Due to legal and technical limitations we are currently unable to process all your donations as a single payment. Instead you will have to make {n} separate payments. We apologize for the inconvenience."
msgstr[0] "<unused singular (hash=098cce804aadd8f637c3d509c3157b37)>"
msgstr[1] "Yasal ve teknik sınırlamalar nedeniyle şu anda tüm bağışlarınızı tek bir ödeme olarak işleyemiyoruz. Bunun yerine {n} ayrı ödeme yapmanız gerekecek. Verdiğimiz rahatsızlıktan dolayı özür dileriz."

#, python-brace-format
msgid "Send money to {recipients}"
msgstr "{recipients} için para gönderin"

#, python-brace-format
msgid "Your donations to {recipients} are awaiting payment."
msgstr "{recipients} için bağışlarınız ödenmeyi bekliyor."

msgid "We are able to group these donations into a single payment."
msgstr "Bu bağışları tek bir ödemede birleştirebiliyoruz."

msgid "PayPal is currently the only available option to fund this donation. Please click on the following button to proceed:"
msgstr "PayPal şu anda bu bağışı finanse etmek için kullanılabilen tek seçenektir. Devam etmek için lütfen aşağıdaki düğmeye tıklayın:"

msgid "Please choose a payment method:"
msgstr "Lütfen bir ödeme yöntemi seçin:"

msgid "Currently unavailable"
msgstr "Şu anda kullanılamıyor"

msgid "Pay by card"
msgstr "Kartla öde"

msgid "Only for donations to SEPA countries"
msgstr "Yalnızca SEPA ülkelerine yapılan bağışlar için"

msgid "Only for donations in euros"
msgstr "Yalnızca euro cinsinden bağışlar için"

msgid "Only euro bank accounts"
msgstr "Yalnızca euro banka hesapları"

msgid "Pay by direct debit"
msgstr "Otomatik ödeme ile öde"

#, python-brace-format
msgid "Doesn't support the {currency}"
msgstr "{currency} desteklenmiyor"

msgid "Doesn't support automatic renewal"
msgstr "Otomatik yenilemeyi desteklemiyor"

msgid "Reveals your name and email address to the recipient"
msgstr "Adınızı ve e-posta adresinizi alıcıya gösterir"

msgid "Pay with PayPal"
msgstr "PayPal ile öde"

#, python-brace-format
msgid "Your donation to {team} cannot be processed because it would be sending money to yourself."
msgstr "{team} için yaptığınız bağış, kendinize para göndermek olacağı için işlenemiyor."

msgid "All your donations are funded."
msgstr "Tüm bağışlarınız finanse ediliyor."

msgid "Request in progress, please wait…"
msgstr "İstek devam ediyor, lütfen bekleyin…"

#, python-brace-format
msgid "The payment of {charge_amount} was successful."
msgstr "{charge_amount} tutarındaki ödeme başarılı oldu."

msgid "Failure"
msgstr "Başarısız"

#, python-brace-format
msgid "PayPal status code: {0}"
msgstr "PayPal durum kodu: {0}"

#, python-brace-format
msgid "error message: {0}"
msgstr "hata mesajı: {0}"

msgid "The payment has been initiated."
msgstr "Ödeme başlatıldı."

msgid "The payment is awaiting your approval."
msgstr "Ödeme onayınızı bekliyor."

#, python-brace-format
msgid "You have {n} other donation awaiting payment."
msgid_plural "You have {n} other donations awaiting payment."
msgstr[0] "Ödemenizi bekleyen {n} başka bağışınız var."
msgstr[1] "Ödemenizi bekleyen {n} başka bağışınız var."

msgid "You don't have any other donation awaiting payment at this time."
msgstr "Şu anda ödeme bekleyen başka bağışınız yok."

#, python-brace-format
msgid "We cannot charge you only {donation_amount}, the minimum payment amount is {min_payment_amount}."
msgstr "Sizden yalnızca {donation_amount} tutarında ücret alamıyoruz, en düşük ödeme {min_payment_amount} tutarındadır."

msgid "Please select or input a payment amount:"
msgstr "Lütfen bir ödeme tutarı seçin veya girin:"

#, python-brace-format
msgid "Liberapay does not store money, the entire amount of your payment will go immediately to the {payment_provider} accounts of the recipients."
msgstr "Liberapay para saklamaz, ödemenizin tamamı derhal alıcıların {payment_provider} hesaplarına gider."

msgid "PayPal reveals your name and email address to the recipient."
msgstr "PayPal, adınızı ve e-posta adresinizi alıcıya gösterir."

msgid "Initiate the payment"
msgstr "Ödemeyi başlat"

#, python-brace-format
msgid "The payment processor {name} returned an error: “{error_message}”."
msgstr "{name} ödeme işleyicisi bir hata verdi: “{error_message}”."

msgid "The payment instrument is invalid, please select or add another one."
msgstr "Ödeme aracı geçersiz, lütfen başka bir tane seçin veya ekleyin."

#, python-brace-format
msgid "The payment processor ({name}) isn't able to process {currency} direct debits for this recipient yet. Please retry with a different payment method."
msgstr "Ödeme işleyicisi ({name}) henüz bu alıcı için {currency} cinsinden otomatik ödemeleri işleyemiyor. Lütfen farklı bir ödeme yöntemiyle yeniden deneyin."

msgid "Your payment has been initiated. It will be submitted to your bank at a later time, after being manually checked for signs of fraud."
msgstr "Ödemeniz başlatıldı. Dolandırıcılık belirtilerine karşı elle denetlendikten sonra bankanıza gönderilecektir."

#, python-brace-format
msgid "Your bank can reject this payment. We recommend sending a copy of {link_start}the mandate{link_end} to your bank if you're not sure that it properly handles {currency} direct debit instructions."
msgstr "Bankanız bu ödemeyi reddedebilir. {currency} cinsinden otomatik ödeme talimatlarını düzgün bir şekilde işlediğinden emin değilseniz, {link_start}yetki{link_end} belgesinin bir kopyasını bankanıza göndermenizi tavsiye ederiz."

msgid "The initialization of a required component has failed. If you use a browser extension that blocks requests, for example NoScript, please make sure it’s allowing requests to the “stripe.com” domain."
msgstr "Gerekli bir bileşenin başlatılması başarısız oldu. NoScript gibi istekleri engelleyen bir tarayıcı uzantısı kullanıyorsanız, lütfen \"stripe.com\" etki alanına yönelik isteklere izin verdiğinden emin olun."

#, python-brace-format
msgid "We will charge your {brand} card (last four digits: {last4})."
msgstr "{brand} kartınızdan ödeme alacağız (son dört basamak: {last4})."

msgid "Use another card"
msgstr "Başka bir kart kullan"

#, python-brace-format
msgid "We will charge your {bank_name} account ({partial_account_number})."
msgstr "{bank_name} hesabınızdan ({partial_account_number}) ücret alacağız."

msgid "Use another bank account"
msgstr "Başka bir banka hesabı kullan"

msgid "Payment instrument:"
msgstr "Ödeme aracı:"

msgid "Please input your name and card number:"
msgstr "Lütfen adınızı ve kart numaranızı girin:"

msgid "Jane Doe"
msgstr "Jane Doe"

#, python-brace-format
msgid "This data will be sent directly to the payment processor {name} through an encrypted connection."
msgstr "Bu veriler şifreli bir bağlantı aracılığıyla doğrudan {name} ödeme işleyicisine gönderilecek."

msgid "Remember the card number for next time"
msgstr "Bir dahaki sefere kart numarasını hatırla"

#, python-brace-format
msgid "Use this payment instrument by default for future payments in {currency}"
msgstr "{currency} cinsinden gelecekteki ödemeler için öntanımlı olarak bu ödeme aracını kullan"

msgid "Use this payment instrument by default for future payments"
msgstr "Gelecekteki ödemeler için öntanımlı olarak bu ödeme aracını kullan"

msgid "Please input your name and your IBAN (International Bank Account Number):"
msgstr "Lütfen adınızı ve IBAN numaranızı yazın (Uluslararası Banka Hesap Numaranızı):"

#, python-brace-format
msgid "By providing your IBAN and confirming this payment, you are authorizing {platform} and {provider}, our payment service provider, to send instructions to your bank to debit your account and your bank to debit your account in accordance with those instructions. You are entitled to a refund from your bank under the terms and conditions of your agreement with your bank. A refund must be claimed within 8 weeks starting from the date on which your account was debited."
msgstr "IBAN numaranızı vererek ve bu ödemeyi onaylayarak {platform} ve ödeme hizmeti sağlayıcımıza, {provider}, hesabınızdan para çekmek için bankanıza talimat gönderme ve bankanıza bu talimatlara göre hesabınızdan para çekme yetkisi vermiş oluyorsunuz. Bankanızla yaptığınız anlaşmanın hüküm ve koşullarına göre bankanızdan geri ödeme alma hakkına sahipsiniz. Para iadesi hesabınızdan para çekildiği tarihten itibaren 8 hafta içinde talep edilmelidir."

msgid "Remember the bank account number for future payments"
msgstr "Gelecekteki ödemeler için banka hesap numarasını hatırla"

#, python-brace-format
msgid "In order to reduce the risk of this payment being rejected, we recommend that you input your postal address below. It will be stored encrypted in our database and sent to the payment processor ({processor_name})."
msgstr "Bu ödemenin reddedilme riskini azaltmak için, posta adresinizi aşağıya girmenizi tavsiye ederiz. Veri tabanımızda şifrelenmiş olarak saklanacak ve ödeme işleyicisine ({processor_name}) gönderilecektir."

msgid "Please fill in your postal address. It's required because the IBAN you've provided emanates from outside the European Union."
msgstr "Lütfen posta adresinizi girin. Belirttiğiniz IBAN Avrupa Birliği dışından olduğu için bu gereklidir."

#, python-brace-format
msgid "'{0}' is not an acceptable amount (min={1}, max={2})"
msgstr "'{0}' kabul edilebilir bir tutar değil (en az {1}, en fazla {2})"

msgid "The date must be in the future."
msgstr "Tarih ileri bir zamanda olmalıdır."

#, python-brace-format
msgid "Are you sure you want to cancel this scheduled payment? It will stop your donation to {recipient}."
msgstr "Bu planlanmış ödemeyi iptal etmek istediğinizden emin misiniz? {recipient} için bağışınızı durduracak."

#, python-brace-format
msgid "Are you sure you want to cancel this scheduled payment? It will stop your donations to {recipients}."
msgstr "Bu planlanmış ödemeyi iptal etmek istediğinizden emin misiniz? {recipients} için bağışlarınızı durduracak."

msgid "If you want to modify the amount of this scheduled payment, please select or input a new one:"
msgstr "Bu planlanmış ödemenin tutarını değiştirmek istiyorsanız, lütfen yeni bir tane seçin veya girin:"

msgid "(not recommended, high fee percentage)"
msgstr "(tavsiye edilmez, yüksek ücret yüzdesi)"

msgid "(okay, moderate fee percentage)"
msgstr "(uygun, orta düzeyde ücret yüzdesi)"

msgid "(recommended, low fee percentage)"
msgstr "(tavsiye edilir, düşük ücret yüzdesi)"

#, python-brace-format
msgid "<unused singular (hash=7e7d7b2d0419c979a2f6ac2d8feb7c01)>"
msgid_plural "Next payment in {n} weeks ({timedelta})."
msgstr[0] "<unused singular (hash=7e7d7b2d0419c979a2f6ac2d8feb7c01)>"
msgstr[1] "Sonraki ödeme {n} hafta içinde ({timedelta})."

#, python-brace-format
msgid "Next payment {in_N_weeks_months_or_years}."
msgstr "Sonraki ödeme {in_N_weeks_months_or_years}."

#, python-brace-format
msgid "Custom amount (min={0}, max={1})"
msgstr "Özel tutar (en az {0}, en fazla {1})"

msgid "If you want to modify the date of this scheduled payment, please select or input a new one:"
msgstr "Bu planlanmış ödemenin tarihini değiştirmek istiyorsanız, lütfen yeni bir tane seçin veya girin:"

msgid "Delaying your payment beyond its normal date will result in your donation being inactive during that time."
msgstr "Ödemenizi normal tarihinin ötesine ertelemek bağışınızın bu süre zarfında devre dışı kalmasına neden olacaktır."

#, python-brace-format
msgid "You have {n} scheduled payment:"
msgid_plural "You have {n} scheduled payments:"
msgstr[0] "{n} planlanmış ödemeniz var:"
msgstr[1] "{n} planlanmış ödemeniz var:"

msgid "You currently don't have any scheduled payment."
msgstr "Şu anda planlanmış bir ödemeniz yok."

msgid "The provided postal address is incomplete."
msgstr "Sağlanan posta adresi eksik."

msgid "Invalid date of birth."
msgstr "Geçersiz doğum tarihi."

msgid "Your identity information has been updated."
msgstr "Kimlik bilgileriniz güncellendi."

msgid "JavaScript is required"
msgstr "JavaScript gerekli"

msgid "This page allows you to view and modify the identity information attached to your account. Only authorized personnel can access this information, we do not show it to other users or anyone else unless required by law or if you instruct us to."
msgstr "Bu sayfa, hesabınıza eklenen kimlik bilgilerini görüntülemenizi ve değiştirmenizi sağlar. Bu bilgilere yalnızca yetkili personel erişebilir, kanunen zorunlu olmadıkça veya siz bize talimat vermedikçe diğer kullanıcılara veya başkalarına göstermeyiz."

msgid "Income Shares"
msgstr "Gelir Paylaşımı"

#, python-brace-format
msgid "{0} receives {1} per week"
msgstr "{0} haftalık {1} alıyor"

#, python-brace-format
msgid "You are not a member of the {0} team."
msgstr "{0} takımının üyesi değilsiniz."

#, python-brace-format
msgid "Your take is now {0} (you can't go higher this week)."
msgstr "Payınız artık {0} (bu hafta daha yükseğe çıkamazsınız)."

#, python-brace-format
msgid "Your take is now {0}."
msgstr "Payınız artık {0}."

#, python-brace-format
msgid "{username}'s profile"
msgstr "{username} adlı kullanıcının profili"

#, python-brace-format
msgid "<unused singular (hash=8485a1bf550d6d1f52f5274e15580f6e)>"
msgid_plural "This profile is available in {n} languages"
msgstr[0] "Bu profil {n} dilde kullanılabilir"
msgstr[1] "Bu profil {n} dilde kullanılabilir"

msgid "Show the list of languages"
msgstr "Dil listesini göster"

#, python-brace-format
msgid "This profile is only available in {language}"
msgstr "Bu profil yalnızca {language} dilinde kullanılabilir"

msgid "Edit"
msgstr "Düzenle"

msgid "Description"
msgstr "Açıklama"

#, python-brace-format
msgid "{0} owns the following accounts on other platforms:"
msgstr "{0} diğer platformlarda aşağıdaki hesaplara sahiptir:"

#, python-brace-format
msgid "{username} is a member of {n} team:"
msgid_plural "{username} is a member of {n} teams:"
msgstr[0] "{username}, {n} takımın üyesi:"
msgstr[1] "{username}, {n} takımın üyesi:"

msgid "Communities"
msgstr "Topluluklar"

#, python-brace-format
msgid "with {n} other"
msgid_plural "with {n} others"
msgstr[0] "diğer {n} kişi ile birlikte"
msgstr[1] "diğer {n} kişi ile birlikte"

msgid "Export as CSV"
msgstr "CSV olarak dışa aktar"

#, python-brace-format
msgid "{username} has {n} public patron."
msgid_plural "{username} has {n} public patrons."
msgstr[0] "{username}, {n} herkese açık sponsora sahip."
msgstr[1] "{username}, {n} herkese açık sponsora sahip."

#, python-brace-format
msgid "<unused singular (hash=d1c03a1d2b2a562ad40ed9bfab1b56e5)>"
msgid_plural "The top {n} patrons are:"
msgstr[0] "En iyi {n} sponsor:"
msgstr[1] "En iyi {n} sponsor:"

#, python-brace-format
msgid "{username} doesn't publish how much they give."
msgstr "{username} ne kadar verdiğini yayınlamıyor."

msgid "Donees"
msgstr "Bağış alanlar"

#, python-brace-format
msgid "{username} donates publicly to {n} creator."
msgid_plural "{username} donates publicly to {n} creators."
msgstr[0] "{username}, herkese açık olarak {n} içerik oluşturucuya bağış yapıyor."
msgstr[1] "{username}, herkese açık olarak {n} içerik oluşturucuya bağış yapıyor."

#, python-brace-format
msgid "{username} does not disclose how much they receive through Liberapay."
msgstr "{username} Liberapay aracılığıyla ne kadar aldıklarını açıklamıyor."

msgid "History"
msgstr "Geçmiş"

#, python-brace-format
msgid "{username} joined {timespan_ago}."
msgstr "{username} {timespan_ago} katıldı."

#, python-brace-format
msgid "{username} closed this account {timespan_ago}."
msgstr "{username} bu hesabı {timespan_ago} kapattı."

msgid "View income history"
msgstr "Gelir geçmişini görüntüle"

msgid "No data to show."
msgstr "Gösterilecek veri yok."

#, python-brace-format
msgid "Income per week (in {currency})"
msgstr "Haftalık gelir ({currency} cinsinden)"

msgid "Number of patrons per week"
msgstr "Haftalık sponsor sayısı"

msgid "Invoice documents are private."
msgstr "Fatura belgeleri özeldir."

msgid "The message is too long."
msgstr "Mesaj çok uzun."

#, python-brace-format
msgid "Invoice #{0}"
msgstr "Fatura #{0}"

msgid "Please input a short message explaining why you are rejecting this invoice:"
msgstr "Lütfen bu faturayı neden reddettiğinizi açıklayan kısa bir mesaj girin:"

msgid "Short explanation"
msgstr "Kısa açıklama"

msgid "Reject"
msgstr "Reddet"

msgid "The invoice is ready, please check that everything is correct, then click the button below to send it."
msgstr "Fatura hazır, lütfen her şeyin doğru olup olmadığını gözden geçirin ve ardından göndermek için aşağıdaki düğmeye tıklayın."

msgid "This invoice has been paid."
msgstr "Bu fatura ödendi."

msgid "This invoice has been rejected."
msgstr "Bu fatura reddedildi."

#, python-brace-format
msgid "From: {0}"
msgstr "Gönderen: {0}"

#, python-brace-format
msgid "To: {0}"
msgstr "Alıcı: {0}"

#, python-brace-format
msgid "Date: {0}"
msgstr "Tarih: {0}"

#, python-brace-format
msgid "Amount: {0}"
msgstr "Tutar: {0}"

msgid "Details:"
msgstr "Ayrıntılar:"

msgid "Documents:"
msgstr "Belgeler:"

msgid "Download"
msgstr "İndir"

msgid "Send"
msgstr "Gönder"

msgid "Accept and Pay"
msgstr "Kabul Et ve Öde"

msgid "Mark as paid"
msgstr "Ödendi olarak işaretle"

#, python-brace-format
msgid "Message: {0}"
msgstr "Mesaj: {0}"

msgid "Created"
msgstr "Oluşturuldu"

#, python-brace-format
msgid "Status: {0}"
msgstr "Durum: {0}"

#, python-brace-format
msgid "Invoices - {username}"
msgstr "Faturalar - {username}"

msgid "Nothing to show."
msgstr "Gösterecek bir şey yok."

#, python-brace-format
msgid "You are not allowed to invoice {0}."
msgstr "{0} için fatura düzenlemenize izin verilmiyor."

msgid "The description is too short."
msgstr "Açıklama çok kısa."

msgid "The description is too long."
msgstr "Açıklama çok uzun."

msgid "The details are too long."
msgstr "Ayrıntılar çok uzun."

#, python-brace-format
msgid "Invoice {someone}"
msgstr "{someone} için fatura"

msgid "Nature"
msgstr "Türü"

msgid "(Liberapay only supports one kind of invoice for now.)"
msgstr "(Liberapay şimdilik yalnızca bir tür faturayı desteklemektedir.)"

msgid "A short description of the invoice"
msgstr "Faturanın kısa bir açıklaması"

msgid "Details (optional)"
msgstr "Ayrıntılar (isteğe bağlı)"

msgid "Details of the invoice (e.g. the breakdown of the amount into its components)"
msgstr "Faturanın ayrıntıları (örneğin tutarın bileşenlerine göre dağılımı)"

msgid "Documents (private)"
msgstr "Belgeler (özel)"

msgid "A reimbursement request is more likely to be accepted if you provide proof that the expense actually happened."
msgstr "Giderin gerçekten gerçekleştiğine dair kanıt sağlarsanız, geri ödeme talebinin kabul edilme olasılığı daha yüksektir."

#, python-brace-format
msgid "Only the administrators of {0} will be able to download these files."
msgstr "Bu dosyaları yalnızca {0} yöneticileri indirebilecek."

#, python-brace-format
msgid "Allowed file extensions: {0}. Maximum file size: {1}MB."
msgstr "İzin verilen dosya uzantıları: {0}. Azami dosya boyutu: {1}MB."

msgid "We will not store these documents forever, archiving them for the long term is your responsibility."
msgstr "Bu belgeleri sonsuza kadar saklamayacağız, onları uzun vadeli arşivlemek sizin sorumluluğunuzdadır."

msgid "preparing"
msgstr "hazırlanıyor"

msgid "awaiting confirmation"
msgstr "onay bekleniyor"

msgid "awaiting review"
msgstr "inceleme bekleniyor"

msgid "pending"
msgstr "bekliyor"

msgid "failed"
msgstr "başarısız"

msgid "succeeded"
msgstr "başarılı"

msgid "partially refunded"
msgstr "kısmen iade edildi"

msgid "refunded"
msgstr "iade edildi"

msgid "suspended"
msgstr "askıya alındı"

#, python-brace-format
msgid "The totals below don't include donations through the old wallet system. You can find those in {link_start}your Wallet page{link_end}."
msgstr "Aşağıdaki toplamlar eski cüzdan sistemi üzerinden yapılan bağışları içermiyor. Bunları {link_start}Cüzdan sayfanızda{link_end} bulabilirsiniz."

#, python-brace-format
msgid "Total money received: {0}"
msgstr "Alınan toplam para: {0}"

#, python-brace-format
msgid "{0}: {1}"
msgstr "{0}: {1}"

#, python-brace-format
msgid "Total money sent: {0}"
msgstr "Gönderilen toplam para: {0}"

msgid "Fees"
msgstr "Ücretler"

msgid "Method"
msgstr "Yöntem"

msgid "automatic charge"
msgstr "otomatik ücretlendir"

msgid "charge"
msgstr "ücretlendir"

msgid "This payment is awaiting to be manually checked by Liberapay staff for signs of fraud."
msgstr "Bu ödeme, Liberapay personeli tarafından dolandırıcılık belirtilerine karşı elle denetlenmeyi bekliyor."

msgid "hidden"
msgstr "gizli"

#, python-brace-format
msgid "public donation from {donor_name}"
msgstr "{donor_name} kullanıcısından herkese açık bağış"

#, python-brace-format
msgid "private donation from {donor_name}"
msgstr "{donor_name} kullanıcısından özel bağış"

msgid "secret donation"
msgstr "gizli bağış"

#, python-brace-format
msgid "public donation from {donor_name} for your role in the {team_name} team"
msgstr "{team_name} takımındaki rolünüz için {donor_name} kullanıcısından herkese açık bağış"

#, python-brace-format
msgid "private donation from {donor_name} for your role in the {team_name} team"
msgstr "{team_name} takımındaki rolünüz için {donor_name} kullanıcısından özel bağış"

#, python-brace-format
msgid "secret donation for your role in the {team_name} team"
msgstr "{team_name} takımındaki rolünüz için gizli bağış"

#, python-brace-format
msgid "public donation to {recipient_name}"
msgstr "{recipient_name} için herkese açık bağış"

#, python-brace-format
msgid "private donation to {recipient_name}"
msgstr "{recipient_name} için özel bağış"

#, python-brace-format
msgid "secret donation to {recipient_name}"
msgstr "{recipient_name} için gizli bağış"

#, python-brace-format
msgid "public donation to {recipient_name} for their role in the {team_name} team"
msgstr "{team_name} takımındaki rolü için {recipient_name} kullanıcısına herkese açık bağış"

#, python-brace-format
msgid "private donation to {recipient_name} for their role in the {team_name} team"
msgstr "{team_name} takımındaki rolü için {recipient_name} kullanıcısına özel bağış"

#, python-brace-format
msgid "secret donation to {recipient_name} for their role in the {team_name} team"
msgstr "{team_name} takımındaki rolü için {recipient_name} kullanıcısına gizli bağış"

#, python-brace-format
msgid "This payment must be manually approved by the recipient through {provider}'s website."
msgstr "Bu ödeme alıcı tarafından {provider} web sitesi aracılığıyla elle onaylanmalıdır."

msgid "The payer's account is suspended due to a suspicion of fraud or other unauthorized action."
msgstr "Ödeme yapan kişinin hesabı, dolandırıcılık şüphesi veya diğer yetkisiz eylemler nedeniyle askıya alındı."

msgid "There were no transactions during this period."
msgstr "Bu dönemde herhangi bir işlem olmadı."

#, python-brace-format
msgid "To view the transactions processed in the past by Mangopay {link_start}go to the Wallet page{link_end}."
msgstr "Geçmişte Mangopay tarafından gerçekleştirilen işlemleri görüntülemek için {link_start}Cüzdan sayfasına gidin{link_end}."

msgid "You are not invited to join this team."
msgstr "Bu takıma katılmaya davet edilmediniz."

msgid "You have been removed from this team."
msgstr "Bu takımdan çıkarıldınız."

msgid "You have already accepted this invitation."
msgstr "Bu daveti zaten kabul ettiniz."

msgid "You have already refused this invitation."
msgstr "Bu daveti zaten reddettiniz."

msgid "You are not a member of this team."
msgstr "Bu takımın bir üyesi değilsiniz."

msgid "User not found."
msgstr "Kullanıcı bulunamadı."

msgid "A team can't join a team"
msgstr "Bir takım bir takıma katılamaz"

msgid "You can't invite an inactive user to join a team."
msgstr "Etkin olmayan bir kullanıcıyı bir takıma katılmaya davet edemezsiniz."

#, python-brace-format
msgid "{username} has already been invited to join this team {timespan_ago}."
msgstr "{username}, {timespan_ago} bu takıma katılmaya zaten davet edildi."

#, python-brace-format
msgid "{username} has already refused to join this team {timespan_ago}."
msgstr "{username}, {timespan_ago} bu takıma katılmayı zaten reddetti."

#, python-brace-format
msgid "{0} has been invited to the team."
msgstr "{0} takıma davet edildi."

#, python-brace-format
msgid "{0} is already a member of this team."
msgstr "{0} zaten bu takımın bir üyesi."

msgid "Are you sure you want to leave this team?"
msgstr "Bu takımdan ayrılmak istediğinize emin misiniz?"

msgid "You are now a member of the team."
msgstr "Artık takımın bir üyesisiniz."

msgid "Subscribe"
msgstr "Abone ol"

#, python-brace-format
msgid "Subscribe to updates from {0}?"
msgstr "{0} güncellemelerine abone ol?"

msgid "Please confirm"
msgstr "Lütfen onaylayın"

msgid "Mark all notifications as read"
msgstr "Tüm bildirimleri okundu olarak işaretle"

msgid "This notification is marked for deletion."
msgstr "Bu bildirim silinmek üzere işaretlendi."

msgid "Restore"
msgstr "Geri yükle"

msgid "Mark as read"
msgstr "Okundu olarak işaretle"

msgid "Remove"
msgstr "Kaldır"

msgid "An error occurred while rendering this notification."
msgstr "Bu bildirim işlenirken bir hata oluştu."

msgid "No notifications to show."
msgstr "Gösterilecek bildirim yok."

msgid "Next Page →"
msgstr "Sonraki Sayfa →"

#, python-brace-format
msgid "You have {n} active patron giving you {money_amount} per week."
msgid_plural "You have {n} active patrons giving you a total of {money_amount} per week."
msgstr[0] "Haftada size {money_amount} veren {n} etkin sponsorunuz var."
msgstr[1] "Haftada size toplam {money_amount} veren {n} etkin sponsorunuz var."

msgid "You don't have any active patrons."
msgstr "Hiç etkin sponsorunuz yok."

#, python-brace-format
msgid "{username} doesn't have any active patrons."
msgstr "{username} kullanıcısının hiç etkin sponsoru yok."

msgid "Visibility levels"
msgstr "Görünürlük seviyeleri"

msgid "Liberapay supports three visibility levels for donations. Each level can be turned on or off, but at least one of them must be enabled."
msgstr "Liberapay, bağışlar için üç görünürlük seviyesini destekler. Her seviye açılabilir veya kapatılabilir, ancak en az birinin etkinleştirilmesi gerekir."

#, python-brace-format
msgid "Secret donations aren't possible with PayPal. You should either disable secret donations or {link_start}add a Stripe account{link_end}."
msgstr "PayPal ile gizli bağış mümkün değildir. Ya gizli bağışları devre dışı bırakmalı ya da {link_start}bir Stripe hesabı eklemelisiniz{link_end}."

msgid "Secret donations aren't possible when the payer uses PayPal."
msgstr "Ödeme yapan kişi PayPal kullandığında gizli bağışlar mümkün değildir."

msgid "Allow secret donations"
msgstr "Gizli bağışlara izin ver"

msgid "Allow private donations"
msgstr "Özel bağışlara izin ver"

msgid "Allow public donations"
msgstr "Herkese açık bağışlara izin ver"

msgid "This is what your prospective donors currently see:"
msgstr "Olası bağışçılarınızın şu anda gördüğü şey şudur:"

msgid "This is what your prospective donors will see with the new settings:"
msgstr "Olası bağışçılarınızın yeni ayarlarla göreceği şey şudur:"

msgid "Data export"
msgstr "Verileri dışa aktar"

msgid "Download the list of currently active patrons who chose to make their donations public"
msgstr "Bağışlarını herkese açık hale getirmeyi seçen şu anda etkin olan sponsorların listesini indir"

msgid "Download the list of all currently active patrons"
msgstr "Şu anda etkin olan tüm sponsorların listesini indir"

msgid "Download the record of all patrons in the last ten years"
msgstr "Son on yıldaki tüm sponsorların kaydını indir"

#, python-brace-format
msgid "View the patrons of {username}"
msgstr "{username} kullanıcısının sponsorlarını görüntüle"

msgid "You are not a member of any team."
msgstr "Herhangi bir takımın üyesi değilsiniz."

#, python-brace-format
msgid "{username} isn't a member of any team."
msgstr "{username} herhangi bir takımın üyesi değil."

msgid "The payment account has been successfully disconnected."
msgstr "Ödeme hesabının bağlantısı başarıyla kesildi."

msgid "This payment account is no longer accessible. It is now disconnected."
msgstr "Bu ödeme hesabı artık erişilebilir değil. Bağlantısı kesildi."

msgid "The data has been successfully refreshed."
msgstr "Veriler başarıyla yenilendi."

#, python-brace-format
msgid "You have to {link_start}confirm your email address{link_end} before you can start to receive donations."
msgstr "Bağış almaya başlayabilmeniz için {link_start}e-posta adresinizi doğrulamanız{link_end} gerekiyor."

#, python-brace-format
msgid "You have to {link_start}set your username{link_end} before you can start to receive donations."
msgstr "Bağış almaya başlayabilmeniz için {link_start}kullanıcı adınızı ayarlamanız{link_end} gerekiyor."

#, python-brace-format
msgid "You have to {link_start}add a profile description{link_end} before you can start to receive donations."
msgstr "Bağış almaya başlayabilmeniz için {link_start}profil açıklaması eklemeniz{link_end} gerekiyor."

msgid "To receive donations you must connect at least one account from a supported payment processor. This page allows you to do so."
msgstr "Bağış almak için desteklenen bir ödeme işleyicisinden en az bir hesap bağlamanız gerekiyor. Bu sayfa bunu yapmanıza izin verir."

msgid "Donors do not need to connect any payment account below, they are only necessary to receive money."
msgstr "Bağışçıların aşağıda herhangi bir ödeme hesabı bağlamasına gerek yoktur, onlar yalnızca para almak için gereklidir."

msgid "We recommend connecting both Stripe and PayPal if they're both available in your country."
msgstr "İkisi de ülkenizde kullanılabiliyorsa hem Stripe hem de PayPal'ı bağlamanızı tavsiye ediyoruz."

msgid "With Stripe your donors can pay by card or direct debit directly from the Liberapay website. (Direct debits are currently only supported from euro bank accounts.)"
msgstr "Stripe ile bağışçılarınız doğrudan Liberapay web sitesinden kartla veya otomatik ödeme ile ödeme yapabilir. (Otomatik ödemeler şu anda yalnızca euro banka hesaplarından desteklenmektedir.)"

#, python-brace-format
msgid "Account ID: {0}"
msgstr "Hesap kimliği: {0}"

#, python-brace-format
msgid "Country: {0}"
msgstr "Ülke: {0}"

#, python-brace-format
msgid "Currency: {0}"
msgstr "Para birimi: {0}"

#, python-brace-format
msgid "Added on {date}"
msgstr "{date} tarihinde eklendi"

msgid "This account cannot receive payments. To fix this, log in to the account and complete the verification process. After that, reconnect the account if you still see this message."
msgstr "Bu hesap ödeme alamıyor. Bunu düzeltmek için hesap ile oturum açın ve doğrulama sürecini tamamlayın. Bundan sonra hala bu mesajı görüyorsanız hesabı yeniden bağlayın."

#, python-brace-format
msgid "Manage this {platform} account"
msgstr "Bu {platform} hesabını yönet"

msgid "This account cannot receive payments. To fix this, click on the link below and complete the verification process."
msgstr "Bu hesap ödeme alamıyor. Bu sorunu gidermek için aşağıdaki bağlantıya tıklayın ve doğrulama işlemini tamamlayın."

msgid "This account cannot receive payments. To fix this, click on the link below and complete the activation process."
msgstr "Bu hesap ödeme alamıyor. Bu sorunu gidermek için aşağıdaki bağlantıya tıklayın ve etkinleştirme işlemini tamamlayın."

#, python-brace-format
msgid "Activate this {platform} account"
msgstr "Bu {platform} hesabını etkinleştir"

#, python-brace-format
msgid "Available in {country}."
msgstr "{country} için kullanılabilir."

#, python-brace-format
msgid "Not available in {country}."
msgstr "{country} için kullanılamaz."

#, python-brace-format
msgid "Connect another {platform_name} account"
msgstr "Başka bir {platform_name} hesabı bağla"

msgid "PayPal allows receiving money in many more countries than Stripe, but it's not as well integrated into Liberapay."
msgstr "PayPal, Stripe'dan çok daha fazla ülkede para almaya izin verir, ancak Liberapay ile aynı derecede iyi bütünleşmiş değildir."

#, python-brace-format
msgid "Create a {provider} account"
msgstr "{provider} hesabı oluştur"

msgid "Please select the country you live in or have a registered business in, and confirm that you agree to Stripe's terms."
msgstr "Lütfen yaşadığınız veya kayıtlı işinizin bulunduğu ülkeyi seçin ve Stripe'ın şartlarını kabul ettiğinizi onaylayın."

#, python-brace-format
msgid "I agree to the {link_start}Stripe Connected Account Agreement{link_end}."
msgstr "{link_start}Stripe Bağlı Hesap Sözleşmesini{link_end} kabul ediyorum."

msgid "Create account"
msgstr "Hesap oluştur"

#, python-brace-format
msgid "Manage a {provider} account"
msgstr "{provider} hesabını yönet"

msgid "Payments"
msgstr "Ödemeler"

msgid "Payouts"
msgstr "Ödemeler"

#, python-brace-format
msgid "Activate a {provider} account"
msgstr "{provider} hesabı etkinleştir"

#, python-brace-format
msgid "liberapay_receipt_{number}"
msgstr "liberapay_makbuzu_{number}"

msgid "Payment receipt"
msgstr "Ödeme makbuzu"

#, python-brace-format
msgid "The payment of {money_amount} initiated on {date} has been received."
msgstr "{date} tarihinde başlatılan {money_amount} ödemesi alındı."

#, python-brace-format
msgid "The funds were automatically converted from {presentment_currency} to {settlement_currency} at a rate of {exchange_rate}."
msgstr "Fonlar {presentment_currency} cinsinden {settlement_currency} cinsine {exchange_rate} oranıyla otomatik olarak dönüştürüldü."

#, python-brace-format
msgid "However, the payment was fully refunded on {refund_date}."
msgstr "Ancak, {refund_date} tarihinde ödeme tamamen iade edildi."

#, python-brace-format
msgid "{0} was paid in processing fees and {1} was distributed as detailed below."
msgstr "{0} işlem ücretleri için ödendi ve {1} aşağıda ayrıntıları verildiği gibi dağıtıldı."

#, python-brace-format
msgid "However, {x_percent} of the payment ({refund_amount}) was refunded on {refund_date}."
msgstr "Ancak, {refund_date} tarihinde ödemenin {x_percent}'i ({refund_amount}) iade edildi."

msgid "Beneficiaries"
msgstr "Yararlananlar"

msgid "The money has been donated to the following recipient:"
msgid_plural "The money has been donated to the following recipients:"
msgstr[0] "Para aşağıdaki alıcıya bağışlandı:"
msgstr[1] "Para aşağıdaki alıcılara bağışlandı:"

msgid "Recipient"
msgstr "Alıcı"

#, python-brace-format
msgid "{recipient}, member of the {team_name} team"
msgstr "{recipient} {team_name} takımının üyesi"

msgid "Payer"
msgstr "Ödeyen"

#, python-brace-format
msgid "Name: {0}"
msgstr "Ad: {0}"

#, python-brace-format
msgid "Email address: {0}"
msgstr "E-posta adresi: {0}"

#, python-brace-format
msgid "Organization name: {0}"
msgstr "Kuruluş adı: {0}"

#, python-brace-format
msgid "Headquarters address: {0}"
msgstr "Genel merkez adresi: {0}"

msgid "Payment details"
msgstr "Ödeme ayrıntıları"

#, python-brace-format
msgid "Payment method: {brand} card, number ending in {last4}"
msgstr "Ödeme yöntemi: {brand} kartı, {last4} ile biten numara"

#, python-brace-format
msgid "Payment method: direct debit of bank account {partial_account_number}"
msgstr "Ödeme yöntemi: {partial_account_number} banka hesabından otomatik ödeme"

#, python-brace-format
msgid "Payment method: {0}"
msgstr "Ödeme yöntemi: {0}"

#, python-brace-format
msgid "Settlement date: {0}"
msgstr "Ödeme tarihi: {0}"

#, python-brace-format
msgid "Transaction ID: {0}"
msgstr "İşlem kimliği: {0}"

msgid "Taxes"
msgstr "Vergiler"

msgid "This payment is a donation, no goods or services are to be provided in exchange, no tax has been collected by Liberapay."
msgstr "Bu ödeme bir bağıştır, karşılığında herhangi bir mal veya hizmet sağlanmayacaktır, Liberapay tarafından herhangi bir vergi tahsil edilmemiştir."

msgid "Income history"
msgstr "Gelir geçmişi"

msgid "You can't receive new donations until you've configured payment processing."
msgstr "Ödeme işlemeyi yapılandırana kadar yeni bağış alamazsınız."

#, python-brace-format
msgid "Donations through teams make up {income_percent} of your income ({team_income} of {total_income}) and {patrons_percent} of your donors ({nteampatrons} of {npatrons})."
msgstr "Takımlar aracılığıyla yapılan bağışlar gelirinizin {income_percent}'ini ({team_income} / {total_income}) ve bağışçılarınızın {patrons_percent}'ini ({nteampatrons} / {npatrons}) oluşturuyor."

msgid "Details of personal donations"
msgstr "Kişisel bağışların ayrıntıları"

msgid "This section doesn't include data on donations through teams, it only shows the donations that you receive personally."
msgstr "Bu bölüm, takımlar aracılığıyla yapılan bağışlarla ilgili verileri içermez, yalnızca kişisel olarak aldığınız bağışları gösterir."

msgid "Recent changes to personal donations"
msgstr "Kişisel bağışlarda yapılan son değişiklikler"

#, python-brace-format
msgid "A new donation of {amount} per week has been created."
msgstr "Haftalık {amount} tutarında yeni bir bağış oluşturuldu."

#, python-brace-format
msgid "A donation of {amount} per week has been stopped."
msgstr "Haftalık {amount} tutarında bir bağış durduruldu."

#, python-brace-format
msgid "A donation has been raised from {old_amount} to {new_amount} per week."
msgstr "Bir bağış haftalık {old_amount} tutarından {new_amount} tutarına yükseltildi."

#, python-brace-format
msgid "A donation has been lowered from {old_amount} per week to {new_amount}."
msgstr "Bir bağış haftalık {old_amount} tutarından {new_amount} tutarına düşürüldü."

#, python-brace-format
msgid "A donation of {amount} per week has been restarted."
msgstr "Haftalık {amount} tutarında bir bağış yeniden başlatıldı."

msgid "Statistics on personal donations"
msgstr "Kişisel bağışlara ilişkin istatistikler"

msgid "The table below lists the donations you receive, grouped by amount."
msgstr "Aşağıdaki tablo, aldığınız bağışları tutara göre gruplanmış olarak listelemektedir."

msgid "Tip Amount"
msgstr "Bahşiş Tutarı"

msgid "Count"
msgstr "Sayı"

msgid "Percentages"
msgstr "Yüzdeler"

#, python-brace-format
msgid "{x_percent} of donations"
msgstr "bağışların {x_percent}'i"

#, python-brace-format
msgid "{x_percent} of total income"
msgstr "toplam gelirin {x_percent}'i"

#, python-brace-format
msgid "Starred Repositories on {platform}"
msgstr "{platform} Üzerinde Favorilere Eklenen Kod Depoları"

msgid "Starred Repositories"
msgstr "Favorilere Eklenen Kod Depoları"

msgid "We can import a list of repositories you have starred from:"
msgstr "Favorilere eklediğiniz kod depolarının bir listesini şuradan içe aktarabiliriz:"

#, python-brace-format
msgid "Your {platform} account needs to be reconnected."
msgstr "{platform} hesabınızın yeniden bağlanması gerekiyor."

#, python-brace-format
msgid "You have starred {n} repository on {platform}."
msgid_plural "You have starred {n} repositories on {platform}."
msgstr[0] "{platform} üzerinde {n} kod deposunu favorilere eklediniz."
msgstr[1] "{platform} üzerinde {n} kod deposunu favorilere eklediniz."

msgid "The payment instrument has been successfully added."
msgstr "Ödeme aracı başarıyla eklendi."

msgid "Forget this card number after one payment."
msgstr "Bir ödemeden sonra bu kart numarasını unut."

#, python-brace-format
msgid "By providing your IBAN, you are authorizing {platform} and {provider}, our payment service provider, to send instructions to your bank to debit your account. You are entitled to a refund from your bank under the terms and conditions of your agreement with your bank. A refund must be claimed within 8 weeks starting from the date on which your account was debited."
msgstr "IBAN numaranızı vererek {platform} ve ödeme hizmeti sağlayıcımıza, {provider}, hesabınızdan para çekmek için bankanıza talimat gönderme yetkisi vermiş oluyorsunuz. Bankanızla yaptığınız anlaşmanın hüküm ve koşullarına göre bankanızdan geri ödeme alma hakkına sahipsiniz. Para iadesi hesabınızdan para çekildiği tarihten itibaren 8 hafta içinde talep edilmelidir."

msgid "Forget this bank account number after one payment."
msgstr "Bir ödemeden sonra bu banka hesap numarasını unut."

#, python-brace-format
msgid "As the payer's postal address is sometimes required to successfully process a payment, we recommend that you input yours below. It will be stored encrypted in our database and sent to the payment processor ({processor_name})."
msgstr "Bir ödemenin başarılı bir şekilde işleme konması için bazen ödeme yapan kişinin posta adresi gerektiğinden, kendi adresinizi aşağıya girmenizi tavsiye ederiz. Veri tabanımızda şifrelenmiş olarak saklanacak ve ödeme işleyicisine ({processor_name}) gönderilecektir."

#, python-brace-format
msgid "You have {n} connected payment instrument."
msgid_plural "You have {n} connected payment instruments."
msgstr[0] "{n} tane bağlı ödeme aracınız var."
msgstr[1] "{n} tane bağlı ödeme aracınız var."

msgid "Bank Account"
msgstr "Banka Hesabı"

msgid "This instrument is used by default."
msgstr "Bu araç öntanımlı olarak kullanılıyor."

msgid "default"
msgstr "varsayılan"

#, python-brace-format
msgid "This instrument is used by default for payments in {currency}."
msgstr "{currency} cinsinden ödemeler için öntanımlı olarak bu araç kullanılıyor."

#, python-brace-format
msgid "default for {currency}"
msgstr "{currency} için öntanımlı"

msgid "view mandate"
msgstr "yetkiyi görüntüle"

#, python-brace-format
msgid "Was supposed to expire in {month} {year}"
msgstr "{month} {year} tarihinde süresinin dolması gerekiyordu"

#, python-brace-format
msgid "Expired in {month} {year}"
msgstr "{month} {year} tarihinde süresi doldu"

#, python-brace-format
msgid "Expires in {month} {year}"
msgstr "{month} {year} içinde sona eriyor"

#, python-brace-format
msgid "The last payment initiated on {date} failed."
msgstr "{date} tarihinde başlatılan son ödeme başarısız oldu."

#, python-brace-format
msgid "The last payment initiated on {date} is pending."
msgstr "{date} tarihinde başlatılan son ödeme bekliyor."

#, python-brace-format
msgid "The last payment initiated on {date} was successful."
msgstr "{date} tarihinde başlatılan son ödeme başarılı oldu."

msgid "This payment instrument hasn't been used yet."
msgstr "Bu ödeme aracı henüz kullanılmadı."

msgid "Set as default"
msgstr "Öntanımlı değer olarak ayarla"

#, python-brace-format
msgid "Stop using this instrument by default for payments in {currency}."
msgstr "{currency} cinsinden ödemeler için öntanımlı olarak bu aracı kullanmayı bırak."

#, python-brace-format
msgid "Unset as default for {currency}"
msgstr "{currency} için öntanımlı olarak ayarlanmayı kaldır"

#, python-brace-format
msgid "Use this instrument by default for payments in {currency}."
msgstr "{currency} cinsinden ödemeler için öntanımlı olarak bu aracı kullan."

#, python-brace-format
msgid "Set as default for {currency}"
msgstr "{currency} için öntanımlı olarak ayarla"

msgid "You don't have any valid payment instrument."
msgstr "Geçerli bir ödeme aracınız yok."

msgid "Add a payment instrument:"
msgstr "Bir ödeme aracı ekleyin:"

msgid "Add a card"
msgstr "Kart ekle"

msgid "Euro Bank Account"
msgstr "Euro Banka Hesabı"

msgid "Only for donations in euros to recipients in SEPA countries"
msgstr "Yalnızca SEPA ülkelerindeki alıcılara euro cinsinden yapılan bağışlar için"

msgid "Add a bank account"
msgstr "Banka hesabı ekle"

msgid "Data retention"
msgstr "Veri saklama"

msgid "We don't erase your email address and password immediately, so for a while you'll be able to reopen your account by simply logging in, until your account is definitively archived."
msgstr "E-posta adresinizi ve parolanızı hemen silmiyoruz, bu nedenle hesabınız kesin olarak arşivlenene kadar bir süreliğine sadece oturum açarak hesabınızı yeniden açabileceksiniz."

msgid "We will start to erase the personal data attached to your account 7 days after it is closed. This delay is meant to protect your account from an accidental or malicious closure."
msgstr "Hesabınıza eklenen kişisel verileri, kapatıldıktan 7 gün sonra silmeye başlayacağız. Bu gecikme, hesabınızın yanlışlıkla veya kötü niyetle kapatılmasından korunması içindir."

msgid "Identity information and transaction records are kept for as long as is necessary to comply with all legal obligations."
msgstr "Kimlik bilgileri ve işlem kayıtları, tüm yasal yükümlülüklere uymak için gerekli olduğu sürece saklanır."

msgid "We may give your username to someone else if they ask for it, but not for at least a year after you close your account (unless we determine that you've been infringing a trademark)."
msgstr "Kullanıcı adınızı isterlerse başkasına verebiliriz, ancak hesabınızı kapattıktan sonra en az bir yıl boyunca vermeyiz (bir ticari markayı ihlal ettiğinizi tespit etmediğimiz sürece)."

msgid "Feedback"
msgstr "Geri bildirim"

msgid "If you would like to tell us why you're closing your account, you can leave a message here:"
msgstr "Hesabınızı neden kapattığınızı bize söylemek isterseniz, buraya bir mesaj bırakabilirsiniz:"

msgid "Reason for closing account"
msgstr "Hesap kapatma nedeni"

msgid "Ready?"
msgstr "Hazır?"

msgid "Yes, close my Liberapay account"
msgstr "Evet, Liberapay hesabımı kapat"

msgid "Your account is now passwordless."
msgstr "Hesabınız artık parolasız."

msgid "Your password has been changed."
msgstr "Parolanız değiştirildi."

#, python-brace-format
msgid "The ID number of your Liberapay account is {user_id}."
msgstr "Liberapay hesabınızın kimlik numarası {user_id}."

msgid "Account type"
msgstr "Hesap türü"

msgid "modify"
msgstr "değiştir"

msgid "not modifiable"
msgstr "değiştirilemez"

#, python-brace-format
msgid "You are now donating {0} per week to {1}. Thank you!"
msgstr "Artık haftalık {0} tutarında {1} için bağış yapıyorsunuz. Teşekkürler!"

#, python-brace-format
msgid "You are now donating {0} per month to {1}. Thank you!"
msgstr "Artık aylık {0} tutarında {1} için bağış yapıyorsunuz. Teşekkürler!"

#, python-brace-format
msgid "You are now donating {0} per year to {1}. Thank you!"
msgstr "Artık yıllık {0} tutarında {1} için bağış yapıyorsunuz. Teşekkürler!"

#, python-brace-format
msgid "You have now pledged to donate {0} per week to {1}. Thank you!"
msgstr "Artık haftalık {0} tutarında {1} için bağış yapmayı vaat ettiniz. Teşekkürler!"

#, python-brace-format
msgid "You have now pledged to donate {0} per month to {1}. Thank you!"
msgstr "Artık aylık {0} tutarında {1} için bağış yapmayı vaat ettiniz. Teşekkürler!"

#, python-brace-format
msgid "You have now pledged to donate {0} per year to {1}. Thank you!"
msgstr "Artık yıllık {0} tutarında {1} için bağış yapmayı vaat ettiniz. Teşekkürler!"

msgid "The donation amount is missing."
msgstr "Bağış tutarı eksik."

msgid "This donation doesn't exist or has already been stopped."
msgstr "Bu bağış mevcut değil veya zaten durduruldu."

#, python-brace-format
msgid "Your donation to {0} has been stopped."
msgstr "{0} için bağışınız durduruldu."

msgid "This is no longer possible."
msgstr "Bu artık mümkün değil."

msgid "Export History"
msgstr "Aktarma Geçmişi"

msgid "Wallet"
msgstr "Cüzdan"

#, python-brace-format
msgid "This page only shows transactions processed by Mangopay, to view other payments {link_start}go to the Ledger page{link_end}."
msgstr "Bu sayfa yalnızca Mangopay tarafından gerçekleştirilen işlemleri gösterir, diğer ödemeleri görüntülemek için {link_start}Hesap Defteri sayfasına gidin{link_end}."

msgid "Account Statement"
msgstr "Hesap Ekstresi"

#, python-brace-format
msgid "{money_amount} in donations to {n} person"
msgid_plural "{money_amount} in donations to {n} people"
msgstr[0] "{n} kişiye {money_amount} tutarında bağış"
msgstr[1] "{n} kişiye {money_amount} tutarında bağış"

#, python-brace-format
msgid "{money_amount} in expense reimbursements to {n} person"
msgid_plural "{money_amount} in expense reimbursements to {n} people"
msgstr[0] "{n} kişiye {money_amount} tutarında gider geri ödemeleri"
msgstr[1] "{n} kişiye {money_amount} tutarında gider geri ödemeleri"

#, python-brace-format
msgid "{money_amount} in donations from {n} donor"
msgid_plural "{money_amount} in donations from {n} donors"
msgstr[0] "{n} bağışçıdan {money_amount} tutarında bağış"
msgstr[1] "{n} bağışçıdan {money_amount} tutarında bağış"

#, python-brace-format
msgid "{money_amount} in expense reimbursements from {n} organization"
msgid_plural "{money_amount} in expense reimbursements from {n} organizations"
msgstr[0] "{n} kuruluştan {money_amount} tutarında gider geri ödemeleri"
msgstr[1] "{n} kuruluştan {money_amount} tutarında gider geri ödemeleri"

msgid "End of day balance"
msgstr "Gün sonu bakiyesi"

msgid "The amount you should see on your bank account statement."
msgstr "Banka hesap ekstrenizde görmeniz gereken tutar."

msgid "Amount in bank"
msgstr "Bankadaki tutar"

#, python-brace-format
msgid "Weekly Payday #{0}"
msgstr "Haftalık Ödeme Günü #{0}"

msgid "refund"
msgstr "iade"

msgid "deposit"
msgstr "para yatırma"

msgid "withdrawal"
msgstr "para çekme"

#, python-brace-format
msgid "refund of failed withdrawal (error message: {0})"
msgstr "başarısız para çekme işleminin iadesi (hata mesajı: {0})"

msgid "canceled"
msgstr "iptal edildi"

#, python-brace-format
msgid "anonymous donation for your role in the {0} team"
msgstr "{0} takımındaki rolünüz için anonim bağış"

msgid "in arrears"
msgstr "borçlu"

msgid "donation refund"
msgstr "bağış iadesi"

#, python-brace-format
msgid "reimbursement of {link_start}expense #{invoice_id}{link_end} from {payer}"
msgstr "{payer} tarafından {link_start}gider #{invoice_id}{link_end} geri ödemesi"

msgid "anonymous donation"
msgstr "anonim bağış"

msgid "one-off donation from someone closing their account"
msgstr "hesabını kapatan birinden tek seferlik bağış"

msgid "chargeback"
msgstr "geri çekme"

msgid "debt repayment"
msgstr "borç geri ödemesi"

msgid "currency exchange"
msgstr "döviz değişimi"

msgid "fee refund"
msgstr "ücret iadesi"

#, python-brace-format
msgid "final gift to {0}"
msgstr "{0} için son hediye"

#, python-brace-format
msgid "donation to {0} for their role in the {1} team"
msgstr "{0}'a {1} takımındaki rolleri için bağış"

msgid "refund of anonymous donation"
msgstr "anonim bağışın iadesi"

#, python-brace-format
msgid "payment of {link_start}expense #{invoice_id}{link_end} to {payee}"
msgstr "{payee} için {link_start}gider #{invoice_id}{link_end} ödemesi"

#, python-brace-format
msgid "donation to {0}"
msgstr "{0} için bağış"

#, python-brace-format
msgid "Account number: {0}"
msgstr "Hesap numarası: {0}"

msgid "Debit"
msgstr "Banka"

msgid "Credit"
msgstr "Kredi"

msgid "Date"
msgstr "Tarih"

#, python-brace-format
msgid "Balance at the beginning: {0}"
msgstr "Başlangıçtaki bakiye: {0}"

#, python-brace-format
msgid "Fee: {0}"
msgstr "Ücret: {0}"

#, python-brace-format
msgid "Balance at the end: {0}"
msgstr "Sonundaki bakiye: {0}"

#, python-brace-format
msgid "Account balance: {0}"
msgstr "Hesap bakiyesi: {0}"

#, python-brace-format
msgid "I donate {0} per week"
msgstr "Haftalık {0} bağış yapıyorum"

#, python-brace-format
msgid "I receive {0} per week,{newline} my goal is {1}"
msgstr "Haftalık {0} alıyorum,{newline} hedefim {1}"

#, python-brace-format
msgid "I receive {0} per week"
msgstr "Haftalık {0} alıyorum"

#, python-brace-format
msgid "We donate {0} per week"
msgstr "Haftalık {0} bağış yapıyoruz"

#, python-brace-format
msgid "We receive {0} per week,{newline} our goal is {1}"
msgstr "Haftalık {0} alıyoruz,{newline} hedefimiz {1}"

#, python-brace-format
msgid "We receive {0} per week"
msgstr "Haftalık {0} alıyoruz"

msgid "Donation Button"
msgstr "Bağış Düğmesi"

msgid "Use this code to add a donation button on your website:"
msgstr "Web sitenize bağış düğmesi eklemek için bu kodu kullanın:"

msgid "Here's what it looks like:"
msgstr "İşte böyle görünüyor:"

msgid "And here's what it looks like with JavaScript turned off:"
msgstr "Ve JavaScript kapalıyken işte böyle görünüyor:"

msgid "Giving & Receiving Widgets"
msgstr "Verme ve Alma Widget'leri"

msgid "Use this code to add to your website a widget which displays the amount of donations you're receiving on Liberapay:"
msgstr "Web sitenize Liberapay'de aldığınız bağış tutarını gösteren bir widget eklemek için bu kodu kullanın:"

#, python-brace-format
msgid "This widget is not available because it is not compatible with the {link_start}privacy settings{link_end} you have chosen."
msgstr "Bu widget seçtiğiniz {link_start}gizlilik ayarlarıyla{link_end} uyumlu olmadığı için kullanılamıyor."

msgid "Or, if you'd like a widget that shows how much you're giving:"
msgstr "Veya ne kadar verdiğinizi gösteren bir widget istiyorsanız:"

#, python-brace-format
msgid "Badges from {link_start}Shields.io{link_end}"
msgstr "{link_start}Shields.io{link_end} Rozetleri"

msgid "Use these code snippets to add a badge to your website or README:"
msgstr "Web sitenize veya README dosyanıza bir rozet eklemek için şu kod parçalarını kullanın:"

msgid "The submitted credentials aren't valid."
msgstr "Gönderilen kimlik bilgileri geçerli değil."

msgid "You can try again:"
msgstr "Tekrar deneyebilirsiniz:"

msgid "Do not contact us if you are trying to reach one of our users. We do not relay messages, and we cannot reveal the identity or contact details of our users unless you have a valid court order."
msgstr "Kullanıcılarımızdan birine ulaşmaya çalışıyorsanız bizimle iletişime geçmeyin. Mesajları iletmiyoruz ve geçerli bir mahkeme kararınız olmadığı sürece kullanıcılarımızın kimliklerini veya iletişim bilgilerini açıklayamayız."

msgid "To contact the Liberapay team privately:"
msgstr "Liberapay takımıyla özel olarak iletişime geçmek için:"

msgid "Send an email to Liberapay"
msgstr "Liberapay'e e-posta gönderin"

msgid "If your message isn't written in English or French, then it will be translated automatically by a machine. Our reply will be translated to your language the same way."
msgstr "Mesajınız İngilizce veya Fransızca olarak yazılmamışsa, bir makine tarafından otomatik olarak çevrilecektir. Yanıtımız aynı şekilde sizin dilinize çevrilecektir."

#, python-brace-format
msgid "If you think you've found a technical vulnerability in our system, please follow the instructions in {link_start}the {page_name} page{link_end} instead of sending us an email."
msgstr "Sistemimizde teknik bir güvenlik açığı bulduğunuzu düşünüyorsanız, lütfen bize bir e-posta göndermek yerine {link_start}{page_name} sayfasındaki{link_end} talimatları izleyin."

msgid "We currently don't have a phone number."
msgstr "Şu anda bir telefon numaramız yok."

msgid "To report a problem or make a suggestion publicly:"
msgstr "Herkese açık olarak bir sorunu bildirmek veya öneride bulunmak için:"

msgid "Open an issue on GitHub"
msgstr "GitHub'da bir sorun açın"

msgid "How is Liberapay funded? Are there fees?"
msgstr "Liberapay nasıl finanse ediliyor? Ücret var mı?"

#, python-brace-format
msgid "Liberapay does not take a cut of payments, the service is funded by the donations to {1}its own account{0}. However there are {2}payment processing fees{0}."
msgstr "Liberapay ödemelerden kesinti almaz, hizmet {1}kendi hesabına{0} yapılan bağışlarla finanse edilir. Ancak {2}ödeme işlem ücretleri{0} vardır."

msgid "Who can use Liberapay?"
msgstr "Liberapay'i kimler kullanabilir?"

msgid "Liberapay can be used by anyone who wishes to fund their work by collecting recurrent donations."
msgstr "Liberapay, tekrarlayan bağışlar toplayarak çalışmalarını finanse etmek isteyen herkes tarafından kullanılabilir."

#, python-brace-format
msgid "Can creators of {abbr_}NSFW{_abbr} content use Liberapay?"
msgstr "{abbr_}Uygunsuz (NSFW){_abbr} içerik oluşturucuları Liberapay'i kullanabilir mi?"

msgid "Not safe for work"
msgstr "İş için güvenli değil (not safe for work)"

#, python-brace-format
msgid "The payment processors Liberapay supports have unfavourable policies towards sexual content. {paypal_link}PayPal requires pre-approval{link_end}, and {stripe_link}Stripe prohibits it entirely{link_end}. So, while it is possible to use Liberapay for some adult-only content, it is usually better to use a platform specialized in such content."
msgstr "Liberapay'in desteklediği ödeme işleyicilerinin cinsel içeriğe karşı olumsuz politikaları vardır. {paypal_link}PayPal ön onay gerektirir{link_end}, {stripe_link}Stripe ise bunu tamamen yasaklar{link_end}. Bu nedenle, Liberapay'i yalnızca yetişkinlere yönelik bazı içerikler için kullanmak mümkün olsa da, bu tür içeriklerde uzmanlaşmış bir platform kullanmak genellikle daha iyidir."

msgid "Can I modify or stop my donations?"
msgstr "Bağışlarımı değiştirebilir veya durdurabilir miyim?"

#, python-brace-format
msgid "Yes, you can stop your donations or modify their amounts, periods and renewal modes at any time through {link_start}your “Giving” page{link_end}. Stopping a donation doesn't trigger any refund, it merely cancels future renewals."
msgstr "Evet, {link_start}“Verme” sayfanızdan{link_end} istediğiniz zaman bağışlarınızı durdurabilir veya tutarlarını, dönemlerini ve yenileme yöntemlerini değiştirebilirsiniz. Bağışı durdurmak herhangi bir geri ödemeyi tetiklemez, yalnızca gelecekteki yenilemeleri iptal eder."

msgid "What are the differences between Liberapay and other recurrent crowdfunding platforms like Patreon?"
msgstr "Liberapay ile Patreon gibi diğer tekrarlayan kitle fonlaması platformları arasındaki farklar nelerdir?"

msgid "Liberapay is only for donations, meaning that transactions must not be linked to a contract nor a promise of recompense."
msgstr "Liberapay yalnızca bağışlar içindir, yani işlemlerin bir sözleşmeyle veya ödül vaadiyle bağlantılı olmaması gerekir."

msgid "Liberapay is an open project structured around a non-profit organization, which sets it apart from commercial platforms like Patreon and Tipeee."
msgstr "Liberapay, onu Patreon ve Tipeee gibi ticari platformlardan ayıran, kar amacı gütmeyen bir kuruluş etrafında yapılandırılmış açık bir projedir."

#, python-brace-format
msgid "We care about internationalization, our service supports multiple currencies and is translated into many languages ({link_start}you can contribute{link_end})."
msgstr "Uluslararasılaşmayı önemsiyoruz, hizmetimiz birden çok para birimini destekliyor ve birçok dile çevriliyor ({link_start}katkıda bulunabilirsiniz{link_end})."

#, python-brace-format
msgid "If you'd like more details, the Snowdrift.coop folks have compiled {0}a big list{1} of crowdfunding platforms and the differences between them."
msgstr "Daha fazla ayrıntı istiyorsanız, Snowdrift.coop ekibi kitle fonlaması platformlarının ve aralarındaki farkların {0}büyük bir listesini{1} derledi."

msgid "Does Liberapay respect financial regulations?"
msgstr "Liberapay finansal düzenlemelere saygı duyuyor mu?"

msgid "Yes. Liberapay is based in France and complies with the European Union's financial regulations. Our payment processors are all properly licensed, and they help us block fraud, money laundering, and terrorism financing."
msgstr "Evet. Liberapay Fransa merkezlidir ve Avrupa Birliği'nin mali düzenlemelerine uymaktadır. Ödeme işleyicilerimizin hepsi uygun şekilde lisanslıdır ve dolandırıcılığı, kara para aklamayı ve terörizmin finansmanını engellememize yardımcı olmaktadır."

msgid "Can individuals in Finland use Liberapay to receive donations?"
msgstr "Finlandiya'daki kişiler bağışlar için Liberapay'i kullanabilir mi?"

#, python-brace-format
msgid "Yes, but only donations coming from other countries, as {external_link_start}Finnish law strictly regulates money collection within Finland{link_end}. To only accept donations from outside Finland, {internal_link_start}go to the list of countries you accept donations from{link_end}, deselect Finland, and don't forget to click on the Save button."
msgstr "Evet, ancak yalnızca diğer ülkelerden gelen bağışlar kabul edilir, çünkü {external_link_start}Finlandiya yasaları Finlandiya içindeki para toplama işlemlerini sıkı bir şekilde düzenlemektedir{link_end}. Yalnızca Finlandiya dışından bağış kabul etmek için, {internal_link_start}bağış kabul ettiğiniz ülkelerin listesine gidin{link_end}, Finlandiya'nın seçimini kaldırın ve Kaydet düğmesine tıklamayı unutmayın."

msgid "How do I know that my donation won't go to an impostor?"
msgstr "Bağışımın bir sahtekara gitmeyeceğini nasıl bilebilirim?"

msgid "You can usually check the authenticity of a Liberapay profile by looking at the social accounts connected to it. Only someone who controls a social account can connect it to a Liberapay profile, because the process includes an authentication step. You can also look for a link to a Liberapay profile in a project's official website. Finally if you have doubts about a specific account you can ask us and we'll look into it."
msgstr "Genellikle bir Liberapay profilinin gerçekliğini, ona bağlı sosyal hesaplara bakarak doğrulayabilirsiniz. Sadece bir sosyal hesabın denetimine sahip biri onu bir Liberapay profiline bağlayabilir, çünkü süreç bir kimlik doğrulama adımı içermektedir. Ayrıca bir projenin resmi web sitesinde Liberapay profili bağlantısı da arayabilirsiniz. Son olarak belirli bir hesapla ilgili şüpheleriniz varsa ilgilenmemiz için bize sorabilirsiniz."

msgid "How do I know that my pledges won't be claimed by an impostor?"
msgstr "Vaatlerimin bir sahtekâr tarafından talep edilmeyeceğini nasıl bilebilirim?"

#, python-brace-format
msgid "A pledge is linked to an account on another platform (e.g. {platform}) and it can only be claimed by someone who controls this account."
msgstr "Vaat, başka bir platformdaki (örn. {platform}) bir hesaba bağlanır ve yalnızca bu hesabın denetimine sahip biri tarafından talep edilebilir."

msgid "Which countries and currencies are supported?"
msgstr "Hangi ülkeler ve para birimleri destekleniyor?"

#, python-brace-format
msgid "See the “{page_name}” page."
msgstr "“{page_name}” sayfasına bakın."

#, python-brace-format
msgid "The available payment methods depend on which payment processors are supported by the recipient. If a payment is processed by Stripe, then most credit and debit cards ({list_of_card_brands}) are accepted, as well as SEPA Direct Debits (only for donations in euros to recipients in SEPA countries). If a payment is through PayPal, then it's possible to pay in various ways, however the donor needs to have or create a PayPal account."
msgstr "Kullanılabilir ödeme yöntemleri, alıcı tarafından hangi ödeme işleyicilerinin desteklendiğine bağlıdır. Bir ödeme Stripe tarafından işleniyorsa, çoğu kredi kartı ve banka kartının ({list_of_card_brands}) yanı sıra SEPA Otomatik Ödemeleri de kabul edilir (yalnızca SEPA ülkelerindeki alıcılara euro cinsinden yapılan bağışlar için). Ödeme PayPal aracılığıyla yapılıyorsa, çeşitli şekillerde ödeme yapmak mümkündür, ancak bağışçının bir PayPal hesabına sahip olması veya bir PayPal hesabı oluşturması gerekir."

msgid "What are the payment processing fees?"
msgstr "Ödeme işlem ücretleri nedir?"

#, python-brace-format
msgid "The fees vary by payment processor, payment method, countries and currencies. In the last year, the average fee percentages have been {average_fee_stripe} for the payments processed by Stripe and {average_fee_paypal} for the payments processed by PayPal."
msgstr "Ücretler ödeme işleyicisine, ödeme yöntemine, ülkelere ve para birimlerine göre değişmektedir. Geçtiğimiz yıl, ortalama ücret yüzdeleri Stripe tarafından işlenen ödemeler için {average_fee_stripe} ve PayPal tarafından işlenen ödemeler için {average_fee_paypal} olmuştur."

msgid "How and when do I receive the money sent by my patrons?"
msgstr "Sponsorlarım tarafından gönderilen parayı nasıl ve ne zaman alacağım?"

msgid "Money sent by a donor immediately goes to your Stripe or PayPal account. By default Stripe then automatically sends the funds to your bank account, whereas PayPal simply stores them until you spend or withdraw them."
msgstr "Bağışçı tarafından gönderilen para hemen Stripe veya PayPal hesabınıza aktarılır. Öntanımlı olarak Stripe, parayı otomatik olarak banka hesabınıza gönderirken, PayPal ise siz harcayana veya çekene kadar parayı saklar."

msgid "Why do I see partial refunds in the Stripe dashboard?"
msgstr "Stripe denetim panelinde neden kısmi geri ödemeler görüyorum?"

msgid "Partial refunds are how we recover Stripe's fee on single-recipient payments. These refunds are from your Stripe account to Liberapay's, not to the donor."
msgstr "Stripe'ın tek alıcılı ödemelerdeki ücretini kısmi geri ödemelerle geri kazanıyoruz. Bu geri ödemeler Stripe hesabınızdan bağışçıya değil, Liberapay'e yapılır."

msgid "How are chargebacks handled?"
msgstr "Ters ibrazlar nasıl ele alınır?"

msgid "If despite our fraud prevention efforts you receive money whose origin is revealed to be fraudulent, it falls on you to pay it back."
msgstr "Dolandırıcılığı önleme çabalarımıza rağmen kaynağı hileli olduğu ortaya çıkan parayı alırsanız geri ödemek size düşer."

msgid "Is there a minimum or maximum amount I can give or receive?"
msgstr "Verebileceğim veya alabileceğim asgari veya azami tutar var mı?"

#, python-brace-format
msgid "The minimum you can give any user is {0} per week, but in order to minimize processing fees you will be asked to pay for multiple weeks in advance."
msgstr "Herhangi bir kullanıcıya haftalık en az {0} verebilirsiniz, ancak işlem ücretlerini en aza indirmek için birkaç hafta önceden ödeme yapmanız istenecek."

#, python-brace-format
msgid "The maximum you can give any one user is {0} per week. This helps to stabilize income by reducing how dependent it is on a few large patrons."
msgstr "Herhangi bir kullanıcıya haftalık en fazla {0} verebilirsiniz. Bu, birkaç büyük sponsora ne kadar bağımlı olduğunu azaltarak geliri istikrarlı hale getirmeye yardımcı olur."

msgid "Do I have to pay taxes on the income I receive from Liberapay?"
msgstr "Liberapay'den aldığım gelir için vergi ödemem gerekiyor mu?"

msgid "We don't know, it's up to you to figure out your country's tax rules."
msgstr "Bilmiyoruz, ülkenizin vergi kurallarını öğrenmek size kalmış."

msgid "Are donations through Liberapay tax-deductible?"
msgstr "Liberapay aracılığıyla yapılan bağışlar vergiden düşülebilir mi?"

msgid "Probably not, but it depends on the tax rules of your country."
msgstr "Muhtemelen hayır, ancak bu ülkenizin vergi kurallarına bağlı."

msgid "Is a Liberapay account a wallet?"
msgstr "Liberapay hesabı bir cüzdan mıdır?"

msgid "Not since mid-2018. Money sent by a donor immediately goes to the recipient. Previously, funds were held in the donor's account and disbursed little by little to the recipient every week. That system was definitively abandoned due to its very significant drawbacks."
msgstr "2018 ortasından beri değil. Bağışçı tarafından gönderilen para hemen alıcıya ulaşır. Önceden, fonlar bağışçının hesabında tutulur ve her hafta alıcıya azar azar ödenirdi. Bu sistem, çok önemli kusurları nedeniyle kesin olarak terk edildi."

msgid "You can get updates from us on the following social networks:"
msgstr "Aşağıdaki sosyal ağlarda bizden güncellemeler alabilirsiniz:"

#, python-brace-format
msgid "You can also follow the {1}development of the Liberapay software{0}, the {2}adventures of the Liberapay legal entity{0}, and the {3}general discussions of the Liberapay team{0}."
msgstr "Ayrıca {1}Liberapay yazılımının gelişimini{0}, {2}Liberapay tüzel kişiliğinin maceralarını{0} ve {3}Liberapay takımının genel tartışmalarını{0} takip edebilirsiniz."

msgid "Donations can come from anywhere in the world."
msgstr "Bağışlar dünyanın her yerinden gelebilir."

#, python-brace-format
msgid "<unused singular (hash=4cf42af35c271573d64f577e06447211)>"
msgid_plural "Donors can choose between up to {n} currencies, depending on the preferences of the recipient and the capabilities of the underlying payment processor."
msgstr[0] "Bağışçılar, alıcının tercihlerine ve temeldeki ödeme işleyicisinin yeteneklerine bağlı olarak {n} para birimi arasından seçim yapabilirler."
msgstr[1] "Bağışçılar, alıcının tercihlerine ve temeldeki ödeme işleyicisinin yeteneklerine bağlı olarak {n} para birimi arasından seçim yapabilirler."

msgid "Donations can only be received in territories where at least one supported payment processor is available. Moreover, some features are only available in some of the territories supported by a payment processor."
msgstr "Bağışlar yalnızca desteklenen en az bir ödeme işlemcisinin bulunduğu bölgelerde alınabilir. Ayrıca, bazı özellikler yalnızca bir ödeme işlemcisi tarafından desteklenen bazı bölgelerde kullanılabilir."

#, python-brace-format
msgid "The currently supported payment processors are {Stripe} and {PayPal}. You can find a list of the differences between them {link_start}in the “{page_name}” page{link_end}."
msgstr "Şu anda desteklenen ödeme işlemcileri {Stripe} ve {PayPal}'dır. Aralarındaki farkların bir listesini {link_start}“{page_name}” sayfasında bulabilirsiniz{link_end}."

msgid "Best supported territories"
msgstr "En iyi desteklenen bölgeler"

#, python-brace-format
msgid "<unused singular (hash=79acddfc1b997a9b2e4aa18d930e097e)>"
msgid_plural "Creators in these {n} territories benefit from all of Liberapay's features:"
msgstr[0] "<unused singular (hash=79acddfc1b997a9b2e4aa18d930e097e)>"
msgstr[1] "Bu {n} bölgedeki içerik oluşturucular Liberapay'in tüm özelliklerinden yararlanır:"

msgid "Well supported territories"
msgstr "İyi desteklenen bölgeler"

#, python-brace-format
msgid "<unused singular (hash=d6ace91b81f74c1f52f602d3d7009ed8)>"
msgid_plural "Liberapay is also available to creators in the {n} territories listed below. However, donations going to those territories cannot be grouped to lower the payment processing fees, and the euro direct debit payment method isn't available to the donors."
msgstr[0] "<unused singular (hash=d6ace91b81f74c1f52f602d3d7009ed8)>"
msgstr[1] "Liberapay, aşağıda listelenen {n} bölgedeki içerik oluşturucular için de kullanılabilir. Ancak, bu bölgelere giden bağışlar, ödeme işleme ücretlerini düşürmek için gruplandırılamaz ve bağışçılar için euro otomatik ödeme yöntemi kullanılabilir değildir."

msgid "Barely supported territories"
msgstr "Zorlukla desteklenen bölgeler"

#, python-brace-format
msgid "<unused singular (hash=53cbe5d36eacd9bcc6b8eed3023c884b)>"
msgid_plural "Liberapay is partly available to creators in the {n} territories listed below, which are supported by PayPal but not by Stripe."
msgstr[0] "<unused singular (hash=53cbe5d36eacd9bcc6b8eed3023c884b)>"
msgstr[1] "Liberapay, PayPal tarafından desteklenen ancak Stripe tarafından desteklenmeyen aşağıda listelenen {n} bölgedeki içerik oluşturucular tarafından kısmen kullanılabilir."

msgid "Unsupported territories"
msgstr "Desteklenmeyen bölgeler"

msgid "If you don't live or have a registered business in one of the territories listed above, then you currently can't use Liberapay to receive donations. Sorry."
msgstr "Yukarıda listelenen bölgelerden birinde yaşamıyorsanız veya kayıtlı bir işiniz yoksa, şu anda bağış almak için Liberapay'i kullanamazsınız. Üzgünüz."

msgid "What is Liberapay?"
msgstr "Liberapay nedir?"

msgid "Liberapay is a way to donate money recurrently to people whose work you appreciate."
msgstr "Liberapay, çalışmalarını takdir ettiğiniz kişilere tekrarlayan bir şekilde para bağışlamanın bir yoludur."

#, python-brace-format
msgid "Payments come with no strings attached. By default, recipients don't know who their patrons are, and donations are capped at {0} per week per donor to dampen undue influence."
msgstr "Ödemeler herhangi bir koşul olmadan gelir. Öntanımlı olarak alıcılar, sponsorlarının kim olduğunu bilmez ve aşırı etkiyi azaltmak için bağışlar, bağışçı başına haftada {0} ile sınırlandırılır."

msgid "By default, the total amount you give and the total amount you receive are public (you can opt out of sharing this info)."
msgstr "Öntanımlı olarak, verdiğiniz ve aldığınız toplam tutarlar herkese açıktır (bu bilgileri paylaşmayı devre dışı bırakabilirsiniz)."

#, python-brace-format
msgid "Liberapay is an open project, you can help us {1}translate it{0}, {2}improve its code{0}, and {3}manage its legal entity{0}. If you do so, you'll be able to join {4}the Liberapay team{0} and receive a share of the money that our users donate to keep the service running."
msgstr "Liberapay açık bir projedir, bize {1}onu çevirmede{0}, {2}kodunu iyileştirmede{0} ve {3}tüzel kişiliğini yönetmede{0} yardımcı olabilirsiniz. Bunu yaparsanız, {4}Liberapay takımına{0} katılabileceksiniz ve kullanıcılarımızın hizmetin çalışmaya devam etmesi için bağışladığı paradan bir pay alabileceksiniz."

msgid "Why should you donate?"
msgstr "Neden bağış yapmalısınız?"

msgid "Who is Liberapay?"
msgstr "Liberapay kimdir?"

#, python-brace-format
msgid "Liberapay is a non-profit organization {0}founded in 2015 in France{1} by {2} and {3}."
msgstr "Liberapay, {0}2015 yılında Fransa'da{1} {2} ve {3} tarafından kurulan kar amacı gütmeyen bir kuruluştur."

msgid "Legal information"
msgstr "Yasal bilgiler"

msgid "This website is managed by Liberapay, a non-profit organization legally founded in 2015 in France (identifier: W144000981)."
msgstr "Bu web sitesi, 2015 yılında yasal olarak Fransa'da kurulmuş kar amacı gütmeyen bir kuruluş olan Liberapay tarafından yönetilmektedir (tanımlayıcı: W144000981)."

msgid "Liberapay complies with the laws of the European Union. With the help of our partners we monitor transactions for possible fraud, money laundering, and terrorism financing."
msgstr "Liberapay Avrupa Birliği yasalarına uymaktadır. Ortaklarımızın yardımıyla olası dolandırıcılık, kara para aklama ve terörizmin finansmanı için işlemleri izliyoruz."

msgid "Postal address:"
msgstr "Posta adresi:"

#, python-brace-format
msgid "This website is hosted on {0} by:"
msgstr "Bu web sitesi {0} üzerinde şunun tarafından barındırılmaktadır:"

#, python-brace-format
msgid "The publication director is Liberapay's legal representative, currently {0}."
msgstr "Halkla ilişkiler müdürü, şu anda {0}, Liberapay'in yasal temsilcisidir."

msgid "Terms of Service"
msgstr "Hizmet Şartları"

msgid "Privacy Policy"
msgstr "Gizlilik Politikası"

msgid "This page contains links to and information about the Liberapay logo. We hope you'll find it especially useful if you're writing an article about Liberapay or if you want to add custom links to your Liberapay profile in your website."
msgstr "Bu sayfa Liberapay logosuna bağlantılar ve onun hakkında bilgiler içerir. Liberapay hakkında bir makale yazıyorsanız veya web sitenizde Liberapay profilinize özel bağlantılar eklemek istiyorsanız, bunu özellikle faydalı bulacağınızı umuyoruz."

msgid "The Liberapay logo is composed of the two letters “lp”. It's usually colored black-on-yellow or just black. We used a white-on-yellow variant in the past, but it's now phased out as its contrast was deemed too low."
msgstr "Liberapay logosu iki harften oluşur: “lp”. Genellikle sarı üzerine siyah veya yalnızca siyah renklidir. Geçmişte sarı üzerine beyaz bir çeşidini kullandık, ancak karşıtlığı çok düşük kabul edildiğinden artık aşamalı olarak kaldırıldı."

#, python-brace-format
msgid "The Liberapay yellow is {yellow_color_code}, the black is {black_color_code}."
msgstr "Liberapay sarısı {yellow_color_code}, siyahı {black_color_code} koduna sahiptir."

#, python-brace-format
msgid "The Liberapay logo is pretty much free of copyright thanks to {CC0_link_start}the CC0 Public Domain Dedication{link_end}, so you are allowed to distribute it and modify it without asking our permission. However, the Liberapay logo is part of the Liberapay trademark, so you can't use it to represent your own products."
msgstr "Liberapay logosu {CC0_link_start}CC0 Kamu Malı Atfetme{link_end} sayesinde telif haklarından neredeyse tamamen bağımsızdır, bu nedenle iznimiz olmadan onu dağıtmanıza ve değiştirmenize izin verilir. Bununla birlikte, Liberapay logosu Liberapay ticari markasının bir parçasıdır, bu nedenle onu kendi ürünlerinizi temsil etmesi için kullanamazsınız."

#, python-brace-format
msgid "You can view and download our logos below or {link_start}on GitHub{link_end}."
msgstr "Logolarımızı aşağıda veya {link_start}GitHub'da{link_end} görüntüleyebilir ve indirebilirsiniz."

msgid "Liberapay logo, black-on-yellow"
msgstr "Liberapay logosu, siyah üzerine sarı"

msgid "Download the black-on-yellow SVG"
msgstr "Sarı üzerine siyah SVG dosyasını indir"

#, python-brace-format
msgid "Download the black-on-yellow PNG ({x_y} pixels)"
msgstr "Sarı üzerine siyah SVG dosyasını indir ({x_y} piksel)"

msgid "Liberapay logo, black"
msgstr "Liberapay logosu, siyah"

msgid "Download the black SVG"
msgstr "Siyah SVG dosyasını indir"

#, python-brace-format
msgid "Download the black PNG ({x_y} pixels)"
msgstr "Siyah SVG dosyasını indir ({x_y} piksel)"

msgid "Here is a list of differences between them:"
msgstr "İşte aralarındaki farkların bir listesi:"

msgid "The payment processing fees are usually lower with Stripe than with PayPal."
msgstr "Stripe ile ödeme işlem ücretleri genellikle PayPal'dan daha düşüktür."

msgid "Stripe allows renewing donations automatically, whereas PayPal currently requires donors to confirm every payment."
msgstr "Stripe bağışların otomatik olarak yenilenmesine izin verirken, PayPal şu anda bağışçıların her ödemeyi onaylamasını gerektiriyor."

msgid "Donations through Stripe can be secret, whereas PayPal always allows donors and recipients to see each other's names and email addresses."
msgstr "Stripe aracılığıyla yapılan bağışlar gizli olabilir, PayPal her zaman bağışçıların ve alıcıların birbirlerinin adlarını ve e-posta adreslerini görmelerine izin verir."

msgid "Stripe allows donating to multiple creators at once in some cases, whereas PayPal always requires separate payments."
msgstr "Stripe bazı durumlarda aynı anda birden fazla içerik oluşturucuya bağış yapılmasına izin verirken, PayPal her zaman ayrı ödemeler gerektiriyor."

msgid "PayPal payments require redirecting the donor to PayPal's website, whereas Stripe is integrated into Liberapay."
msgstr "PayPal ödemeleri bağışçının PayPal web sitesine yönlendirilmesini gerektirirken, Stripe Liberapay ile bütünleşmiştir."

msgid "Stripe makes SEPA Direct Debits easy for European donors."
msgstr "Stripe Avrupalı bağışçılar için SEPA otomatik ödemelerini kolaylaştırır."

msgid "Stripe allows creators to configure automatic payouts to their bank accounts."
msgstr "Stripe içerik oluşturucuların banka hesaplarına otomatik ödemeleri yapılandırmasına izin verir."

#, python-brace-format
msgid "PayPal only supports {n_paypal_currencies} of the {n_liberapay_currencies} currencies supported by Liberapay and Stripe."
msgstr "PayPal, Liberapay ve Stripe tarafından desteklenen {n_liberapay_currencies} para biriminin yalnızca {n_paypal_currencies} tanesini destekler."

#, python-brace-format
msgid "<unused singular (hash=47f7d13f5771b30f0bcf49ea3acd518b)>"
msgid_plural "PayPal is available to creators in more than 100 countries, whereas Stripe only supports {n} countries in a suitable way."
msgstr[0] "<unused singular (hash=47f7d13f5771b30f0bcf49ea3acd518b)>"
msgstr[1] "PayPal 100'den fazla ülkedeki içerik oluşturucular tarafından kullanılabilirken, Stripe yalnızca {n} ülkeyi uygun bir şekilde desteklemektedir."

#, python-brace-format
msgid "You can find more information on supported countries and currencies in {link_start}the “{page_name}” page{link_end}."
msgstr "Desteklenen ülkeler ve para birimleri hakkında daha fazla bilgiyi {link_start}“{page_name}” sayfasında{link_end} bulabilirsiniz."

msgid "We do our best to protect everyone's privacy: we do not attempt to track people who visit our website, we strive to collect only the personal information we actually need, and we don't sell it to anyone."
msgstr "Herkesin gizliliğini korumak için elimizden geleni yapıyoruz: Web sitemizi ziyaret eden kişileri takip etmeye çalışmıyoruz, yalnızca gerçekten ihtiyacımız olan kişisel bilgileri toplamak için çalışıyoruz ve bunu kimseye satmıyoruz."

msgid "Cookies"
msgstr "Çerezler"

msgid "A cookie is a piece of information sent by a website to your browser, stored on your machine, and resent by your browser to that same website in every subsequent request."
msgstr "Çerez, bir web sitesi tarafından tarayıcınıza gönderilen, makinenizde saklanan ve sonraki her istekte tarayıcınız tarafından aynı web sitesine yeniden gönderilen bir bilgi parçasıdır."

msgid "The liberapay.com website only sets technical cookies which are required to authenticate the user or to perform a specific operation. These cookies are restricted to same-site requests, so we don't know who visits websites that contain Liberapay widgets."
msgstr "liberapay.com web sitesi yalnızca kullanıcının kimliğini doğrulamak veya belirli bir işlemi gerçekleştirmek için gerekli olan teknik çerezleri ayarlar. Bu çerezler aynı site içindeki isteklerle sınırlıdır, bu nedenle Liberapay widget'larını içeren web sitelerini kimin ziyaret ettiğini bilmiyoruz."

#, python-brace-format
msgid "Visitors of the liberapay.com website can also receive cookies sent by Cloudflare. Please read {link_start}“Understanding the Cloudflare Cookies”{link_end} if you want to learn more about them."
msgstr "liberapay.com web sitesinin ziyaretçileri ayrıca Cloudflare tarafından gönderilen çerezler alabilir. Onlar hakkında daha fazla bilgi edinmek istiyorsanız lütfen {link_start}“Cloudflare Çerezlerini Anlamak”{link_end} bölümünü okuyun."

#, python-brace-format
msgid "On some payment pages, extra cookies may be set by the payment processor. Please read these documents if you want more information: {links_to_policies}."
msgstr "Bazı ödeme sayfalarında ödeme işleyicisi tarafından ek çerezler yerleştirilebilir. Daha fazla bilgi istiyorsanız lütfen bu belgeleri okuyun: {links_to_policies}."

#, python-brace-format
msgid "{platform_name}'s cookie policy"
msgstr "{platform_name} çerez politikası"

msgid "Social networks"
msgstr "Sosyal ağlar"

#, python-brace-format
msgid "Liberapay currently has integrations with {list_of_platforms}. When an account from one of those platforms is connected to a Liberapay profile, we retrieve and store some data from that platform, for example the unique identifier of the linked account. We only keep public information about the linked account, no private data."
msgstr "Liberapay şu anda {list_of_platforms} ile bütünleşmeye sahiptir. Bu platformlardan birindeki bir hesap bir Liberapay profiline bağlandığında, bu platformdan bazı verileri alır ve saklarız, örneğin bağlanan hesabın benzersiz tanımlayıcısı. Bağlı hesapla ilgili yalnızca herkese açık bilgileri tutuyoruz, özel verileri saklamıyoruz."

msgid "The primary purpose of these integrations is to confirm that a Liberapay account hasn't been created by an impostor attempting to profit from someone's else work."
msgstr "Bu bütünleşmelerin temel amacı, bir Liberapay hesabının başkasının çalışmalarından kar elde etmeye çalışan bir sahtekar tarafından oluşturulmadığını doğrulamaktır."

msgid "The second purpose is to help patrons find the Liberapay accounts of the creators they follow on other platforms."
msgstr "İkinci amaç, sponsorların diğer platformlarda takip ettikleri içerik oluşturucularının Liberapay hesaplarını bulmalarına yardımcı olmaktır."

msgid "Payment processors"
msgstr "Ödeme işleyicileri"

#, python-brace-format
msgid "Liberapay relies on payment service providers to actually transfer money from donors to creators, as we have neither the resources nor the desire to directly interface with banks and payment networks. If you want to learn about the personal data collected by these payment processors, please read these documents: {links_to_policies}."
msgstr "Liberapay, bağışçılardan içerik oluşturuculara para aktarmak için ödeme hizmeti sağlayıcılarını kullanmaktadır, çünkü bankalar ve ödeme ağlarıyla doğrudan arayüz oluşturmak için ne kaynaklarımız ne de isteğimiz vardır. Bu ödeme işleyicileri tarafından toplanan kişisel veriler hakkında bilgi edinmek istiyorsanız, lütfen şu belgeleri okuyun: {links_to_policies}."

#, python-brace-format
msgid "{platform_name}'s privacy policy"
msgstr "{platform_name} gizlilik politikası"

msgid "Personal information leaks"
msgstr "Kişisel bilgi sızıntıları"

msgid "Liberapay does not tell creators who their patrons are. However, PayPal allows the recipient of a payment to see the name and email address of the payer, so donors who don't want to reveal themselves should not choose PayPal as the payment method."
msgstr "Liberapay, içerik oluşturuculara sponsorlarının kim olduğunu söylemez. Ancak PayPal, bir ödemenin alıcısının ödeyenin adını ve e-posta adresini görmesine izin verir, bu nedenle kim olduğunun bilinmesini istemeyen bağışçılar ödeme yöntemi olarak PayPal seçmemelidir."

msgid "Similarly, PayPal allows a donor to see the name and email address of the recipient, and Stripe may expose the recipient's phone number, so creators who do not want to reveal their identities should not use these payment processors, unless they have carefully configured their accounts to only leak nonsensitive information (a business name instead of the creator's name, a dedicated email address and phone number instead of the creator's personal contact details)."
msgstr "Benzer şekilde, PayPal bir bağışçının alıcının adını ve e-posta adresini görmesine izin verir ve Stripe alıcının telefon numarasını açığa çıkarabilir, bu nedenle kimliklerini açıklamak istemeyen içerik oluşturucular hesaplarını yalnızca hassas olmayan bilgileri (içerik oluşturucunun adı yerine bir işletme adı, kişisel iletişim bilgileri yerine yalnızca bu işe özel bir e-posta adresi ve telefon numarası) sızdıracak şekilde dikkatlice yapılandırmadıkları sürece bu ödeme işleyicilerini kullanmamalıdır."

msgid "Encryption"
msgstr "Şifreleme"

msgid "All network connections are encrypted, except for some communications between machines located in the same datacenter."
msgstr "Aynı veri merkezinde bulunan makineler arasındaki bazı iletişimler dışında tüm ağ bağlantıları şifrelenmektedir."

msgid "As a precaution against identity theft in case of data leak, the identity information of Liberapay account owners is stored encrypted in our database."
msgstr "Veri sızıntısı durumunda kimlik hırsızlığına karşı önlem olarak Liberapay hesap sahiplerinin kimlik bilgileri veri tabanımızda şifreli olarak saklanmaktadır."

#, python-brace-format
msgid "If you think you've found a security issue, and it's not already in our list of {known_issues_link}known low-severity issues{link_end}, then please {hackerone_report_link}report it to us through HackerOne{link_end}."
msgstr "Bir güvenlik sorunu bulduğunuzu düşünüyorsanız ve henüz {known_issues_link}düşük önem derecesine sahip bilinen sorunlar{link_end} listemizde yoksa, lütfen {hackerone_report_link}bunu HackerOne aracılığıyla bize bildirin{link_end}."

msgid "Policy"
msgstr "Politika"

#, python-brace-format
msgid "The details of our security policy (scope, rewards…) are available in {link_start}our HackerOne profile{link_end}."
msgstr "Güvenlik politikamızın ayrıntıları (kapsam, ödüller…) {link_start}HackerOne profilimizde{link_end} bulunabilir."

#, python-brace-format
msgid "Thanks to {link_start}everyone who has sent us a report through HackerOne{link_end}."
msgstr "{link_start}HackerOne aracılığıyla bize bildirim gönderen herkese{link_end} teşekkürler."

#, python-brace-format
msgid "Liberapay was launched {timespan_ago} and has {n} user."
msgid_plural "Liberapay was launched {timespan_ago} and has {n} users."
msgstr[0] "Liberapay {timespan_ago} başlatıldı ve {n} kullanıcısı var."
msgstr[1] "Liberapay {timespan_ago} başlatıldı ve {n} kullanıcısı var."

#, python-brace-format
msgid "<unused singular (hash=fd1709b5b191a6dcb851e261d315f1e1)>"
msgid_plural "The last payday was {timespan_ago} and transferred {money_amount} between {n} users."
msgstr[0] "Son ödeme günü {timespan_ago} idi ve {n} kullanıcı arasında {money_amount} aktarıldı."
msgstr[1] "Son ödeme günü {timespan_ago} idi ve {n} kullanıcı arasında {money_amount} aktarıldı."

#, python-brace-format
msgid "{n} participant gave money."
msgid_plural "{n} participants gave money."
msgstr[0] "{n} katılımcı para verdi."
msgstr[1] "{n} katılımcı para verdi."

#, python-brace-format
msgid "{n} participant received money."
msgid_plural "{n} participants received money."
msgstr[0] "{n} katılımcı para aldı."
msgstr[1] "{n} katılımcı para aldı."

#, python-brace-format
msgid "{n} participant was both a donor and a recipient."
msgid_plural "{n} participants were both donors and recipients."
msgstr[0] "{n} katılımcı hem bağışçı hem de alıcıydı."
msgstr[1] "{n} katılımcı hem bağışçı hem de alıcıydı."

#, python-brace-format
msgid "On average, people who donate give {0} each to one other user."
msgid_plural "On average, people who donate give {0} each to {n} other users."
msgstr[0] "Ortalama olarak, bağış yapan kişiler başka bir kullanıcıya {0} verir."
msgstr[1] "Ortalama olarak, bağış yapan kişiler başka {n} kullanıcıya {0} verir."

msgid "Open Accounts"
msgstr "Açık Hesaplar"

msgid "Number of open individual and organization accounts on Liberapay"
msgstr "Liberapay'de açık bireysel ve kurumsal hesapların sayısı"

msgid "weeks"
msgstr "hafta"

msgid "Active Users"
msgstr "Etkin Kullanıcılar"

msgid "Users that gave and/or received money within Liberapay (per week)"
msgstr "Liberapay içinde para veren ve/veya alan kullanıcılar (haftalık)"

msgid "Weekly Donations"
msgstr "Haftalık Bağışlar"

#, python-brace-format
msgid "The sum of active donations for each week, expressed in {currency}."
msgstr "Her hafta için etkin bağışların toplamı, {currency} cinsinden ifade edilir."

msgid "Donor Debits"
msgstr "Bağışçı Ödemeleri"

#, python-brace-format
msgid "The sum of charges processed during each week, expressed in {currency}."
msgstr "Her hafta boyunca işlenen ücretlerin toplamı, {currency} cinsinden ifade edilir."

msgid "You're not allowed to do this because your account has been flagged. Please contact support@liberapay.com if you want to know why and request that your account be unflagged."
msgstr "Hesabınız işaretlendiği için bunu yapmanıza izin verilmiyor. Nedenini öğrenmeyi ve hesabınızın işaretinin kaldırılmasını istiyorsanız lütfen support@liberapay.com ile iletişime geçin."

msgid "A Liberapay team coordinates donations from multiple donors to multiple donees. The donors choose how much they want to give, the team members specify how they want to share the money, and Liberapay attempts to distribute the funds accordingly."
msgstr "Bir Liberapay takımı, birden çok bağışçıdan birden çok alıcıya bağışları koordine eder. Bağışçılar ne kadar vermek istediklerini seçer, takım üyeleri parayı nasıl paylaşmak istediklerini belirler ve Liberapay fonları buna göre dağıtmaya çalışır."

msgid "A team account isn't meant to be used by the members of a single legal entity, it is designed for a group of independent individuals or organizations who work together on a common project. However, it's also okay to create a team account for a project that only has one contributor, as this allows marking a donation as being intended to support that project specifically rather than the person behind it."
msgstr "Bir takım hesabı, tek bir tüzel kişiliğin üyeleri tarafından kullanılmak üzere tasarlanmamıştır, ortak bir proje üzerinde birlikte çalışan bir grup bağımsız kişi veya kuruluş için tasarlanmıştır. Bununla birlikte, katkıda bulunan yalnızca bir kişi olan bir proje için bir takım hesabı oluşturmak da sorun yaratmaz, çünkü bu bir bağışın arkasındaki kişiden ziyade özellikle o projeyi desteklemeye yönelik olarak işaretlenmesine izin verir."

#, python-brace-format
msgid "A team account {bold}does not store money{end_bold} for later use. Every donation is distributed immediately, either to multiple members if possible, or to a single member when splitting the money isn't supported by the payment processor. Because of these payment processing limitations, the amounts received by the members can be temporarily unbalanced, especially if the team has fewer patrons than members."
msgstr "Bir takım hesabı daha sonra kullanmak üzere {bold}para depolamaz{end_bold}. Her bağış, mümkünse birden fazla üyeye veya paranın bölünmesi ödeme işleyicisi tarafından desteklenmediğinde tek bir üyeye hemen dağıtılır. Bu ödeme işleme sınırlamaları nedeniyle üyelerin aldığı tutarlar, özellikle takımın üyelerden daha az sponsoru varsa geçici olarak dengesiz olabilir."

#, python-brace-format
msgid "If Liberapay team accounts don't fit your needs, you may want to use the {link_start}Open Collective{link_end} platform instead, which allows a team to be “hosted” by a registered nonprofit. This “fiscal host” is the legal owner of the collective's funds, oversees how they're used, and usually takes a percentage of the donations to fund itself. (We're planning to implement a similar system in Liberapay, but we don't know when it will be done.)"
msgstr "Liberapay takım hesapları ihtiyaçlarınızı karşılamıyorsa, bunun yerine bir takımın kayıtlı bir kar amacı gütmeyen kuruluş tarafından “barındırılmasına” izin veren {link_start}Open Collective{link_end} platformunu kullanmak isteyebilirsiniz. Bu “mali ev sahibi”, takımın fonlarının yasal sahibidir, nasıl kullanıldıklarını denetler ve kendini finanse etmek için genellikle bağışların belirli bir yüzdesini alır. (Liberapay'de benzer bir sistem uygulamayı planlıyoruz, ancak ne zaman yapılacağını bilmiyoruz.)"

msgid "Creating a team"
msgstr "Takım oluşturma"

#, python-brace-format
msgid "You need to {0}sign into your own account{1} first."
msgstr "Önce {0}kendi hesabınızda oturum açmanız{1} gerekir."

msgid "Name of the team"
msgstr "Takımın adı"

msgid "Email of the team (optional)"
msgstr "Takımın eposta adresi (isteğe bağlı)"

#, python-brace-format
msgid "Enable {0}limits on team takes{1}"
msgstr "{0}Takım paylarında sınırları{1} etkinleştir"

msgid "Create"
msgstr "Oluştur"

msgid "Becoming a team member"
msgstr "Takım üyesi olma"

msgid "Once you have contributed to a team's project, ask its members to invite you. Don't forget to tell them what your username is."
msgstr "Bir takımın projesine katkıda bulunduğunuzda, üyelerinden sizi davet etmelerini isteyin. Kullanıcı adınızın ne olduğunu onlara söylemeyi unutmayın."

msgid "Sharing the money"
msgstr "Parayı paylaş"

msgid "Teams don't have a hierarchy, all their members are equal and set their own take."
msgstr "Takımların bir hiyerarşisi yoktur, tüm üyeleri eşittir ve kendi oylarını belirler."

#, python-brace-format
msgid "You can change your takes from {0}your teams dashboard{1}. It contains tables that show the nominal takes of all members, as well as an estimate of the actual amounts of money that will be deducted at the end of the current weekly cycle."
msgstr "{0}Takımınızın denetim panelinden{1} payınızı değiştirebilirsiniz. Bu panelde, tüm üyelerin paylarını gösteren tabloların yanı sıra, geçerli haftalık döngünün sonunda kesilecek gerçek para tutarlarının tahmini de yer alır."

msgid "The nominal takes are the raw numbers that the members input themselves, the actual takes are computed by the system: first it sums up the nominal takes, then it computes the percentage that each take represents, and finally it applies those percentages to the available income. Nominal takes also act as maximums: the actual takes are never higher than the nominal ones, even if additional income is available."
msgstr "Nominal paylar, üyelerin kendilerinin girdiği ham sayılardır, gerçek paylar sistem tarafından hesaplanır: önce nominal payları toplar, sonra her bir payın temsil ettiği yüzdeyi hesaplar ve son olarak bu yüzdeleri kullanılabilir gelire uygular. Nominal paylar ayrıca en üst sınır olarak hareket eder: İlave gelir olsa bile, gerçek paylar asla nominal olanlardan yüksek değildir."

msgid "You may wonder why we treat nominal takes as maximums instead of simple percentages. It's because having maximums allows a team to have unused income (called “leftover”), and that is good in several ways. Firstly, it provides a “cushion” that stabilizes the income of the team's members. Secondly, it eases the integration of new members into a team, because as they increase their takes they reduce the leftover instead of affecting the income of the other members. Thirdly, it allows our software to adjust the amounts that donors actually transfer to the team's members, in a way that balances the donors' contributions over time, thus making the system more fair. Finally, it encourages donating to a team even if it has already reached its funding goal, which is good for the stability of the team's income."
msgstr "Nominal payları neden basit yüzdeler yerine en üst sınır olarak ele aldığımızı merak edebilirsiniz. Bunun nedeni üst sınırlara sahip olmanın bir takımın kullanılmayan gelire sahip olmasına izin vermesidir (“artık” olarak adlandırılır) ve bu birkaç yönden iyidir. İlk olarak, takım üyelerinin gelirini sabitleyen bir “yastık” sağlar. İkincisi, paylarını arttırdıklarında diğer üyelerin gelirini etkilemek yerine artığı azalttıkları için yeni üyelerin bir takımla bütünleşmesini kolaylaştırır. Üçüncüsü, yazılımımızın bağışçıların ekibin üyelerine gerçekte aktardıkları tutarları, bağışçıların katkılarını zaman içinde dengeleyecek ve böylece sistemi daha adil hale getirecek şekilde ayarlamasına olanak tanır. Son olarak, finansman hedefine ulaşmış olsa bile bir takıma bağış yapmayı teşvik eder, bu da takımın gelirinin istikrarı için iyidir."

msgid "Automatic takes"
msgstr "Otomatik paylar"

msgid "By default all team members have their take set to the special value 'auto', which corresponds to an equal share of the leftover. In other words, the members who set their takes explicitly get funded first, then whatever's left is distributed in equal amounts to the members who have automatic takes."
msgstr "Öntanımlı olarak tüm takım üyelerinin payları, artıkların eşit bir şekilde paylaşılmasına karşılık gelen özel 'auto' değerine ayarlanır. Diğer bir deyişle, açıkça payını belirleyen üyeler önce fonlanır, daha sonra kalan her şey otomatik pay alan üyelere eşit miktarda dağıtılır."

msgid "Regulation of take amounts"
msgstr "Pay tutarlarının düzenlenmesi"

msgid "When “take throttling” is enabled for a team, its members can't raise their takes higher than a maximum computed on the basis of the nominal takes at the end of the previous weekly cycle. This mechanism is meant to encourage inviting new contributors to join the team, by ensuring that they won't take a disproportionate share of the income in their first weeks."
msgstr "Bir takım için “alım kısıtlaması” etkinleştirildiğinde, takım üyeleri önceki haftalık döngünün sonunda oluşan alım miktarını temel alarak hesaplanan azami miktardan daha fazla alım yapamazlar. Bu yöntem, yeni katılımcıların ilk haftalarında gelirden orantısız bir pay almamalarını sağlayarak, takıma katılmalarını teşvik etmek amacıyla uygulanmaktadır."

#, python-brace-format
msgid "The limit works like this: you can always increase your take to {amount} if it was below that, you can double your take compared to the previous week, you can raise your take to claim the team's leftover income, and you can bring your take up to the level of the median take at the end of the previous weekly cycle. Whichever of these possibilities results in the highest amount is your maximum take for the week."
msgstr "Sınır şu şekilde işler: Eğer kazancınız bu miktarın altındaysa, her zaman {amount} kadar artırabilirsiniz, önceki haftaya göre kazancınızı iki katına çıkarabilirsiniz, takımın kalan gelirini talep etmek için kazancınızı artırabilirsiniz ve önceki haftalık döngünün sonunda kazancınızı ortalama kazanç seviyesine çıkarabilirsiniz. Bu seçeneklerden hangisi en yüksek miktarı veriyorsa, o hafta için en yüksek kazancınız o olur."

msgid "Takes are not limited if the team has only one member, or if the previous week's takes were all zero (which is the case for any new team that has been created during the current weekly cycle)."
msgstr "Takımın yalnızca bir üyesi varsa veya önceki haftanın alımları sıfırsa (bu durum, geçerli haftalık döngüde oluşturulan tüm yeni takımlar için geçerlidir), alımlar sınırlandırılmaz."

msgid "Please contact support if you want to enable or disable the take limits for an existing team. Don't forget to include evidence that the change has been approved by the other team members."
msgstr "Var olan bir takım için pay sınırlarını etkinleştirmek veya devre dışı bırakmak istiyorsanız lütfen destekle iletişime geçin. Değişikliğin diğer takım üyeleri tarafından onaylandığına dair kanıt eklemeyi unutmayın."

msgid "Removing team membership"
msgstr "Takım üyeliğini kaldırma"

#, python-brace-format
msgid "You can leave a team from {0}your teams dashboard{1}."
msgstr "{0}Takımlarınızın denetim panelini{1} kullanarak bir takımdan ayrılabilirsiniz."

msgid "Kicking a member out of a team is not implemented yet. Please contact support with evidence that the member needs to be kicked out and that there is consensus on that among the other members."
msgstr "Bir üyenin takımdan atılması henüz uygulanmadı. Lütfen üyenin atılması gerektiğine ve bu konuda diğer üyeler arasında fikir birliğine varıldığına dair kanıtlarla birlikte destek ile iletişime geçin."

msgid "Closing a team account"
msgstr "Takım hesabını kapatma"

msgid "A team account is automatically closed when its last member leaves."
msgstr "Bir takım hesabı, son üyesi ayrıldığında otomatik olarak kapatılır."

msgid "Liberapay is meant to be used to fund the development and maintenance of common resources. So far it only allows doing this through recurrent donations, which makes it suitable for a limited number of use cases."
msgstr "Liberapay, ortak kaynakların geliştirilmesi ve bakımının fonlanması için kullanılmak üzere tasarlandı. Şu ana kadar bunu yalnızca düzenli bağışlar yoluyla yapmaya izin veriyor, bu da onu sınırlı sayıda kullanım durumu için uygun hale getiriyor."

msgid "The most common of those valid use cases are:"
msgstr "Bu geçerli kullanım örneklerinin en yaygın olanları şunlardır:"

msgid "crowdfunding the development and maintenance of freely usable software"
msgstr "özgürce kullanılabilen yazılımların geliştirilmesi ve bakımının kitle fonlaması"

msgid "crowdfunding the costs of providing a free online service"
msgstr "ücretsiz çevrim içi hizmet sunmanın maliyetlerinin kitle fonlaması"

msgid "crowdfunding the production of freely accessible art"
msgstr "serbest erişilebilir sanat eserlerinin üretiminin kitle fonlaması"

msgid "crowdfunding the curation and sharing of freely accessible knowledge"
msgstr "serbest erişilebilir bilginin oluşturulması ve paylaşılmasının kitle fonlaması"

msgid "Incorrect uses include:"
msgstr "Yanlış kullanımlar şunlardır:"

msgid "Begging. The money must be for something the recipient does that benefits other people."
msgstr "Dilencilik. Para, alıcının diğer insanlara fayda sağlayan bir şey yapması için kullanılmalıdır."

msgid "Selling. Thanking patrons is allowed, but rewarding them is forbidden."
msgstr "Satış. Sponsorlara teşekkür etmek serbesttir, ancak onlara ödül vermek yasaktır."

msgid "Liberapay is built on top of payment processors that handle the actual fund transfers. These processors have their own rules that recipients must comply with:"
msgstr "Liberapay, gerçek para aktarımlarını gerçekleştiren ödeme işleyicileri üzerine kurulmuştur. Bu işleyicilerin, alıcıların uyması gereken kendi kuralları vardır:"

msgid "Stripe Prohibited and Restricted Businesses"
msgstr "Stripe Yasaklanan ve Kısıtlanan İşler"

msgid "PayPal Acceptable Use Policy"
msgstr "PayPal Kabul Edilebilir Kullanım Politikası"

#, python-brace-format
msgid "Last changed {timespan_ago} by {username}."
msgstr "Son olarak {timespan_ago}, {username} tarafından değiştirildi."

msgid "Communities allow you to find people that work on things you care about. You can also subscribe to their newsletters to stay informed."
msgstr "Topluluklar, önem verdiğiniz şeyler üzerinde çalışan insanları bulmanızı sağlar. Ayrıca haberdar olmak için bültenlerine abone olabilirsiniz."

msgid "Start a new community"
msgstr "Yeni bir topluluk başlat"

#, python-brace-format
msgid "There is {n} community on Liberapay."
msgid_plural "There are {n} communities on Liberapay."
msgstr[0] "Liberapay'de {n} topluluk var."
msgstr[1] "Liberapay'de {n} topluluk var."

msgid "Search communities"
msgstr "Toplulukları ara"

msgid "Largest communities"
msgstr "En büyük topluluklar"

#, python-brace-format
msgid "Largest communities in {language}"
msgstr "{language} dilindeki en büyük topluluklar"

msgid "Sorry, we haven't found any. Why don't you start one?"
msgstr "Üzgünüz, hiç bulamadık. Neden bir tane başlatmıyorsunuz?"

msgid "Which platform would you like to explore?"
msgstr "Hangi platformu keşfetmek istersiniz?"

#, python-brace-format
msgid "{n} connected account"
msgid_plural "{n} connected accounts"
msgstr[0] "{n} bağlı hesap"
msgstr[1] "{n} bağlı hesap"

#, python-brace-format
msgid "Explore {0}"
msgstr "{0} Keşfet"

#, python-brace-format
msgid "Explore Your {0} Contacts"
msgstr "{0} Kişilerinizi Keşfedin"

#, python-brace-format
msgid "<unused singular (hash=913600022f5361dd8872dc74f6b023e8)>"
msgid_plural "Here are {n} random Liberapay users who have connected their {0} account:"
msgstr[0] "<unused singular (hash=913600022f5361dd8872dc74f6b023e8)>"
msgstr[1] "İşte {0} hesabını bağlamış rastgele {n} Liberapay kullanıcısı:"

#, python-brace-format
msgid "<unused singular (hash=fa66aed7cc36b8a0d266394a9f2b8fef)>"
msgid_plural "This page shows {n} Liberapay users who have connected their {0} account, in reverse chronological order."
msgstr[0] "<unused singular (hash=fa66aed7cc36b8a0d266394a9f2b8fef)>"
msgstr[1] "Bu sayfa, {0} hesabını bağlayan {n} Liberapay kullanıcısını ters kronolojik sırada göstermektedir."

#, python-brace-format
msgid "Here is the {n} Liberapay user who has connected their {0} account:"
msgid_plural "Here are the {n} Liberapay users who have connected their {0} account:"
msgstr[0] "İşte {0} hesabını bağlayan {n} Liberapay kullanıcısı:"
msgstr[1] "İşte {0} hesabını bağlayan {n} Liberapay kullanıcısı:"

msgid "Explore other platforms:"
msgstr "Diğer platformları keşfet:"

msgid "This page lists Liberapay users who are hoping to receive their first donations."
msgstr "Bu sayfa, ilk bağışlarını almayı umut eden Liberapay kullanıcılarını listeler."

msgid "Despite our efforts, some of the listed profiles may be spam or fraud."
msgstr "Çabalarımıza rağmen, listelenen profillerden bazıları spam veya hileli olabilir."

msgid "Profiles only start appearing in the list 72 hours after they're created."
msgstr "Profiller yalnızca oluşturulduktan 72 saat sonra listede görünmeye başlar."

msgid "People and projects who receive donations through Liberapay."
msgstr "Liberapay aracılığıyla bağış alan kişiler ve projeler."

msgid "Explore Recipients"
msgstr "Alıcıları Keşfedin"

msgid "Users who are hoping to receive their first donations through Liberapay."
msgstr "Liberapay aracılığıyla ilk bağışlarını almayı umut eden kullanıcılar."

msgid "Explore Hopefuls"
msgstr "Umutluları Keşfedin"

msgid "Liberapay allows pledging to fund people who haven't joined the site yet."
msgstr "Liberapay, siteye henüz katılmamış kişileri finanse etme vaadinde bulunmaya izin vermektedir."

msgid "Explore Pledges"
msgstr "Vaatleri Keşfet"

msgid "A repository contains a project's data, for example the source code of an application."
msgstr "Kod deposu, bir projenin verilerini, örneğin bir uygulamanın kaynak kodunu içerir."

msgid "See the most popular repositories belonging to Liberapay users, and browse lists of repos that you've starred on other platforms."
msgstr "Liberapay kullanıcılarına ait en popüler kod depolarını görün ve diğer platformlarda favorilere eklediğiniz kod depolarının listelerine göz atın."

msgid "Explore Repositories"
msgstr "Kod Depolarını Keşfet"

msgid "Browse the accounts that Liberapay users have on other platforms. Find your contacts by connecting your own accounts."
msgstr "Liberapay kullanıcılarının diğer platformlarda sahip olduğu hesaplara göz atın. Kendi hesaplarınızı bağlayarak kişilerinizi bulun."

msgid "Explore Social Networks"
msgstr "Sosyal Ağları Keşfet"

msgid "Individuals"
msgstr "Bireysel"

#, python-brace-format
msgid "The top {0} individuals on Liberapay are:"
msgstr "Liberapay'deki en popüler {0} birey:"

msgid "Sort by"
msgstr "Sıralama ölçütü"

msgid "income"
msgstr "gelir"

msgid "creation date"
msgstr "oluşturma tarihi"

msgid "sort order"
msgstr "sıralama düzeni"

msgid "in descending order"
msgstr "azalan"

msgid "in ascending order"
msgstr "artan"

msgid "Organizations"
msgstr "Kuruluşlar"

#, python-brace-format
msgid "The top {0} organizations on Liberapay are:"
msgstr "Liberapay'deki en popüler {0} kuruluş:"

msgid "Create an organization account"
msgstr "Kuruluş hesabı oluştur"

msgid "Please don't spam the people and projects listed below with messages inviting them to join Liberapay or asking them why they haven't."
msgstr "Lütfen aşağıda listelenen kişileri ve projeleri Liberapay'e katılmaya davet eden veya neden katılmadıklarını soran mesajlarla taciz etmeyin."

msgid "There are no unclaimed donations right now."
msgstr "Şu anda talep edilmeyen bağış yok."

msgid "Make a pledge"
msgstr "Vaatte bulun"

msgid "Do you have someone in mind?"
msgstr "Aklınızda biri var mı?"

msgid "We can help you find pledgees if you connect your accounts:"
msgstr "Hesaplarınızı bağlarsanız vaatte bulunacağınız kişiler bulmanıza yardımcı olabiliriz:"

#, python-brace-format
msgid "The individual receiving the most money through Liberapay is:"
msgid_plural "The {n} individuals receiving the most money through Liberapay are:"
msgstr[0] "Liberapay aracılığıyla en çok para alan kişi:"
msgstr[1] "Liberapay aracılığıyla en çok para alan {n} kişi:"

#, python-brace-format
msgid "The organization receiving the most money through Liberapay is:"
msgid_plural "The {n} organizations receiving the most money through Liberapay are:"
msgstr[0] "Liberapay aracılığıyla en çok para alan kuruluş:"
msgstr[1] "Liberapay aracılığıyla en çok para alan {n} kuruluş:"

#, python-brace-format
msgid "The team receiving the most money through Liberapay is:"
msgid_plural "The {n} teams receiving the most money through Liberapay are:"
msgstr[0] "Liberapay aracılığıyla en çok para alan takım:"
msgstr[1] "Liberapay aracılığıyla en çok para alan {n} takım:"

#, python-brace-format
msgid "The Liberapay account receiving the most money is:"
msgid_plural "The {n} Liberapay accounts receiving the most money are:"
msgstr[0] "En çok para alan Liberapay hesabı:"
msgstr[1] "En çok para alan {n} Liberapay hesabı:"

#, python-brace-format
msgid "The most popular repository currently linked to a Liberapay account is:"
msgid_plural "The {n} most popular repositories currently linked to a Liberapay account are:"
msgstr[0] "Şu anda bir Liberapay hesabına bağlı olan en popüler kod deposu:"
msgstr[1] "Şu anda bir Liberapay hesabına bağlı olan en popüler {n} kod deposu:"

#, python-brace-format
msgid "by {author_name}"
msgstr "{author_name} tarafından"

msgid "stars count"
msgstr "favori sayısı"

msgid "connection date"
msgstr "bağlantı tarihi"

msgid "Browse your favorite repositories"
msgstr "Favori kod depolarına göz atın"

msgid "Link your repositories to your profile"
msgstr "Kod depolarınızı profilinize bağlayın"

#, python-brace-format
msgid "The top team on Liberapay is:"
msgid_plural "The top {n} teams on Liberapay are:"
msgstr[0] "Liberapay'deki en popüler takım:"
msgstr[1] "Liberapay'deki en popüler {n} takım:"

msgid "Create a team"
msgstr "Takım oluştur"

#, python-brace-format
msgid "{0} community settings"
msgstr "{0} topluluk ayarları"

#, python-brace-format
msgid "Sidebar text in {language}"
msgstr "{language} dilinde kenar çubuğu metni"

msgid "This profile is marked as spam."
msgstr "Bu profil spam olarak işaretlendi."

#, python-brace-format
msgid "This community was created {timespan_ago} and has {n} member."
msgid_plural "This community was created {timespan_ago} and has {n} members."
msgstr[0] "Bu topluluk {timespan_ago} oluşturuldu ve {n} üyesi var."
msgstr[1] "Bu topluluk {timespan_ago} oluşturuldu ve {n} üyesi var."

#, python-brace-format
msgid ""
"Are you a contributor in the {0} community? Then join it on Liberapay!\n"
"Soon you'll be able to advertise your community projects here and post status updates about your work."
msgstr ""
"{0} topluluğuna katkıda bulunan biri misiniz? O halde Liberapay'de ona katılın!\n"
"Yakında burada topluluk projelerinizin reklamını yapabilecek ve çalışmalarınızla ilgili durum güncellemeleri gönderebileceksiniz."

msgid "Join"
msgstr "Katıl"

msgid "New Members"
msgstr "Yeni Üyeler"

msgid "Community newsletters will help you stay informed about what's going on and which projects need support. They're not operational yet but you can already subscribe."
msgstr "Topluluk bültenleri neler olup bittiği ve hangi projelerin desteğe ihtiyacı olduğu konusunda bilgi sahibi olmanıza yardımcı olacaktır. Henüz çalışır durumda değiller ama şimdiden abone olabilirsiniz."

#, python-brace-format
msgid "{n} subscriber"
msgid_plural "{n} subscribers"
msgstr[0] "{n} abone"
msgstr[1] "{n} abone sayısı"

msgid "Use underscores (_) instead of spaces. All unicode alphanumeric characters are allowed, as well as dots (.) and dashes (-)."
msgstr "Boşluk yerine alt çizgi (_) kullanın. Tüm unicode alfasayısal karakterlerin yanı sıra noktalar (.) Ve çizgiler (-) kullanılabilir."

msgid "Language of the name"
msgstr "İsmin dili"

msgid "We help you fund the creators and projects you appreciate."
msgstr "Takdir ettiğiniz geliştiricileri ve projeleri finanse etmenize yardımcı oluyoruz."

msgid "Liberapay is a recurrent donations platform."
msgstr "Liberapay tekrarlanan bir bağış platformudur."

msgid "Receive"
msgstr "Bağış Al"

msgid "Are you a creator of commons? Do you make free art, spread free knowledge, write free software? Or something else that can be funded by recurrent donations?"
msgstr "Ortak varlıklar mı oluşturuyorsunuz? Özgür sanat yapıyor, özgür bilgiyi yayıyor, özgür yazılım mı yazıyorsunuz? Veya tekrarlayan bağışlarla finanse edilebilecek başka bir işiniz mi var?"

msgid "Yes? Then Liberapay is for you! Create your account, fill your profile, and ask your audience to financially support your work."
msgstr "Evet mi? O zaman Liberapay tam size göre! Hesabınızı oluşturun, profilinizi doldurun ve kitlenizden çalışmanızı finansal olarak desteklemesini isteyin."

msgid "Create your account"
msgstr "Hesabınızı oluşturun"

#, python-brace-format
msgid "You have {n} active donor who is giving you {money_amount} per week."
msgid_plural "You have {n} active donors giving you a total of {money_amount} per week."
msgstr[0] "Size haftalık {money_amount} veren {n} etkin bağışçınız var."
msgstr[1] "Size haftalık toplam {money_amount} veren {n} etkin bağışçınız var."

#, python-brace-format
msgid "You are currently refusing donations, you can change that in {0}your profile settings{1}."
msgstr "Şu anda bağışları reddediyorsunuz, bunu {0}profil ayarlarınızdan{1} değiştirebilirsiniz."

#, python-brace-format
msgid "Congratulations, you have reached your goal of receiving {0} per week!"
msgstr "Tebrikler, haftalık {0} alma hedefine ulaştınız!"

msgid "To receive money, do something awesome and then tell people about it:"
msgstr "Para almak için harika bir şey yapın ve ardından insanlara bundan bahsedin:"

#, python-brace-format
msgid "{0}Fill out your profile{1}."
msgstr "{0}Profilinizi doldurun{1}."

#, python-brace-format
msgid "{0}Configure a payment account{1}."
msgstr "{0}Bir ödeme hesabı yapılandırın{1}."

#, python-brace-format
msgid "{0}Embed our widgets{1} on your blog/website."
msgstr "{0}Widget'lerimizi{1} blogunuza/web sitenize yerleştirin."

msgid "Contact the people who benefit from your work and ask them to support you."
msgstr "İşinizden faydalanan kişilerle iletişime geçin ve sizi desteklemelerini isteyin."

msgid "How it works for donors"
msgstr "Bağışçılar için nasıl çalışır"

msgid "1. Set up a donation"
msgstr "1. Bağış oluşturun"

msgid "Find someone you want to give money to, then choose an amount, a period (weekly, monthly, or yearly), and a renewal method (manual or automatic)."
msgstr "Bağış yapmak istediğiniz birini bulun, ardından bir miktar, bir dönem (haftalık, aylık veya yıllık) ve bir yenileme yöntemi (elle veya otomatik) seçin."

msgid "2. Fund your donation"
msgstr "2. Hesabınıza para yatırın"

#, python-brace-format
msgid "On Liberapay, donations are funded in advance. You have control over when and how much you pay. Sending more money at once usually results in a lower percentage of {0}transaction fees{1}."
msgstr "Liberapay'de bağışlar önden finanse edilir. Ne kadar ve ne zaman bağış yapacağınız konusunda denetim sizdedir. Tek seferde daha fazla para göndermek, yüzde olarak daha düşük {0}işlem ücretiyle{1} sonuçlanır."

msgid "3. Keep your donation funded"
msgstr "3. Bağışınızı finanse edin"

msgid "We will notify you whenever a donation needs to be renewed. If you've opted for automatic renewals, then we will attempt to debit your card or bank account as agreed."
msgstr "Bir bağışın yenilenmesi gerektiğinde sizi bilgilendireceğiz. Otomatik yenilemeleri seçtiyseniz, kabul edildiği şekilde kartınızdan veya banka hesabınızdan para çekmeye çalışacağız."

msgid "How it works for creators"
msgstr "İçerik oluşturucular için nasıl çalışır"

msgid "1. Create your profile"
msgstr "1. Profilinizi oluşturun"

msgid "Explain what you do, why you've chosen to ask for donations, what the money will be used for, etc."
msgstr "Ne yaptığınızı, neden bağış istemeyi seçtiğinizi, paranın ne için kullanılacağını vs. açıklayın."

msgid "2. Configure payment processing"
msgstr "2. Ödeme işlemini yapılandırın"

#, python-brace-format
msgid "We currently support processing payments through {payment_processors_list}."
msgstr "Şu anda {payment_processors_list} aracılığıyla ödemelerin işlenmesini destekliyoruz."

msgid "3. Reach out to your audience"
msgstr "3. Kitlenize ulaşın"

msgid "How it works internally"
msgstr "Dahili olarak nasıl çalışır"

#, python-brace-format
msgid "Liberapay is run transparently by a {1}non-profit organization{0}, its {2}source code{0} is public."
msgstr "Liberapay şeffaf bir şekilde {1} kar amacı gütmeyen bir kuruluş {0} tarafından yürütülür, {2} kaynak kodu {0} herkese açıktır."

#, python-brace-format
msgid "We rely on your support to keep Liberapay running and {link_start}improving{link_end}."
msgstr "Liberapay'i çalışır durumda tutmak ve {link_start}geliştirmek{link_end} için desteğinize güveniyoruz."

msgid "Fund Liberapay"
msgstr "Liberapay'i Destekleyin"

msgid "Features"
msgstr "Özellikler"

#, python-brace-format
msgid "A team allows members of a project to receive money and share it, without having to set up a legal entity. {0}Learn more…{1}"
msgstr "Bir takım, tüzel kişi kurmadan proje üyelerinin para almasına ve paylaşmasına izin verir. {0}Daha fazla bilgi edinin…{1}"

msgid "Multiple languages"
msgstr "Çoklu dil"

#, python-brace-format
msgid "Our service is currently available in {n} language."
msgid_plural "Our service is currently available in {n} languages."
msgstr[0] "Hizmetimiz şu anda {n} dilde kullanılabilir."
msgstr[1] "Hizmetimiz şu anda {n} dilde kullanılabilir."

#, python-brace-format
msgid "It's also partially translated into {n} other language ({link_start}you can contribute{link_end})."
msgid_plural "It's also partially translated into {n} other languages ({link_start}you can contribute{link_end})."
msgstr[0] "Ayrıca kısmen {n} diğer dile ({link_start}katkıda bulunabilirsiniz{link_end}) çevrilmiştir."
msgstr[1] "Ayrıca kısmen {n} diğer dile ({link_start}katkıda bulunabilirsiniz{link_end}) çevrilmiştir."

#, python-brace-format
msgid "<unused singular (hash=e8738ad6e84751becc01756b41d4dc45)>"
msgid_plural "Your profile descriptions and other texts can be published in up to {n} languages."
msgstr[0] "<unused singular (hash=e8738ad6e84751becc01756b41d4dc45)>"
msgstr[1] "Profil açıklamalarınız ve diğer metinleriniz {n} dilde yayınlanabilir."

msgid "Multiple currencies"
msgstr "Çoklu para birimleri"

#, python-brace-format
msgid "<unused singular (hash=388cb9ad8fa066190e367dfa48cec8c7)>"
msgid_plural "Liberapay's first currency was the euro, then the US dollar was added, and now we support a total of {n} currencies. However, we do not handle any crypto-currency."
msgstr[0] "<unused singular (hash=388cb9ad8fa066190e367dfa48cec8c7)>"
msgstr[1] "Liberapay'in ilk para birimi Euro idi, ardından ABD doları eklendi ve şimdi toplam {n} para birimini destekliyoruz. Ancak, herhangi bir kripto para birimini işlemiyoruz."

msgid "Integrations"
msgstr "Bütünleşmeler"

#, python-brace-format
msgid "<unused singular (hash=299a6b08add23ce80f4607e9a9e15261)>"
msgid_plural "You can link to your profile the accounts you own on {platform1}, {platform2}, {platform3}, and {n} other platforms."
msgstr[0] "<unused singular (hash=299a6b08add23ce80f4607e9a9e15261)>"
msgstr[1] "{platform1}, {platform2}, {platform3} ve {n} diğer platformda sahip olduğunuz hesapları profilinize bağlayabilirsiniz."

#, python-brace-format
msgid "You can also easily list on your profile the repositories you contribute to on {platforms_list}."
msgstr "Ayrıca {platforms_list} üzerinde katkıda bulunduğunuz kod depolarını profilinizde kolayca listeleyebilirsiniz."

msgid "Liberapay allows pledging to people who haven't joined the site yet. No money is collected for pledges, they only become real donations when the recipients join. Of course we notify the donors when that happens."
msgstr "Liberapay, siteye henüz katılmamış kişilere vaatte bulunmaya izin verir. Vaatler için para toplanmaz, yalnızca alıcılar katıldığında gerçek bağış haline gelirler. Tabii ki bu olduğunda bağışçılara haber veriyoruz."

msgid "Sponsors"
msgstr "Sponsorlar"

#, python-brace-format
msgid "Donations from businesses and nonprofits are welcome on Liberapay. If you have any questions, don't hesitate to {0}contact us{1}."
msgstr "Liberapay'de işletmelerden ve kâr amacı gütmeyen kuruluşlardan yapılan bağışlar kabul edilir. Herhangi bir sorunuz varsa {0} bizimle iletişime geçmekten çekinmeyin {1}."

#, python-brace-format
msgid "There is currently {n} sponsor on the platform, this section is our way of thanking them."
msgid_plural "There are currently {n} sponsors on the platform, this section is our way of thanking them."
msgstr[0] "Şu anda platformda {n} sponsor var, bu bölüm onlara teşekkür etme yöntemimiz."
msgstr[1] "Şu anda platformda {n} sponsorumuz var, bu bölüm onlara teşekkür etme yöntemimiz."

msgid "The list below is rotated pseudorandomly."
msgstr "Aşağıdaki liste sözde rastgele bir şekilde oluşturulmuştur."

#, python-brace-format
msgid "{money_amount}{small}/week{end_small}"
msgstr "{money_amount}{small}/hafta{end_small}"

msgid "Thanks"
msgstr "Teşekkürler"

msgid "Liberapay benefits from sponsored accounts on the following open source services:"
msgstr "Liberapay, aşağıdaki açık kaynak hizmetlerinde sponsorlu hesaplardan yararlanmaktadır:"

msgid "Recent Activity"
msgstr "Son Etkinlik"

#, python-brace-format
msgid "<unused singular (hash=8f25a32cb396bbc6c1d75477de7f1941)>"
msgid_plural "{n} user accounts have been created in the past month. The most recent was {timespan_ago}."
msgstr[0] "Geçen ay {n} kullanıcı hesabı oluşturuldu. En sonuncusu {timespan_ago} idi."
msgstr[1] "Geçen ay içinde {n} kullanıcı hesabı oluşturuldu. En sonuncusu {timespan_ago} idi."

#, python-brace-format
msgid "<unused singular (hash=e5b7d2c32b1e52c487dbaf69fc0de6a6)>"
msgid_plural "{n} new donations have been started in the past month, increasing total weekly funding by {money_amount}."
msgstr[0] "<unused singular (hash=e5b7d2c32b1e52c487dbaf69fc0de6a6)>"
msgstr[1] "Geçen ay içinde {n} yeni bağış başlatıldı ve haftalık toplam finansman {money_amount} artırıldı."

#, python-brace-format
msgid "<unused singular (hash=0e9b5412ec731add80b03f285e32357f)>"
msgid_plural "{n} new {link_start}pledges{link_end} have been made in the past month, adding {money_amount} of weekly donations waiting to be claimed."
msgstr[0] "<unused singular (hash=0e9b5412ec731add80b03f285e32357f)>"
msgstr[1] "Geçen ay içinde {n} yeni {link_start}vaat{link_end} yapıldı ve talep edilmeyi bekleyen bağışlara haftalık {money_amount} eklendi."

#, python-brace-format
msgid "<unused singular (hash=8aaae81f2b8f07235680896ca08d13fe)>"
msgid_plural "{money_amount} was transferred last week between {n} users."
msgstr[0] "<unused singular (hash=8aaae81f2b8f07235680896ca08d13fe)>"
msgstr[1] "{money_amount} geçen hafta {n} kullanıcı arasında aktarıldı."

msgid "More stats"
msgstr "Diğer istatistikler"

msgid "Learn more"
msgstr "Daha fazla bilgi"

msgid "Follow us"
msgstr "Bizi takip edin"

msgid "Log In"
msgstr "Oturum Aç"

#, python-brace-format
msgid ""
"We were unable to determine if you are a member of the {team_name} team on {platform_name}.\n"
"\n"
"Please {link_start}make sure your membership of the team is public{link_end}."
msgstr ""
"{platform_name} üzerinde {team_name} takımının bir üyesi olup olmadığınızı belirleyemedik.\n"
"\n"
"Lütfen {link_start}takım üyeliğinizin herkese açık olduğundan emin olun{link_end}."

#, python-brace-format
msgid "Are you really an administrator of the {0} team?"
msgstr "Gerçekten {0} takımının bir yöneticisi misiniz?"

#, python-brace-format
msgid "Your attempt to claim this account failed because you're logged into {0} as someone who isn't an administrator of the {1} team. Please sign out and {2}try again{3}."
msgstr "{0} üzerinde {1} takımının yöneticisi olmayan birisi olarak oturum açtığınız için bu hesabı talep etme girişiminiz başarısız oldu. Lütfen oturumu kapatın ve {2}tekrar deneyin{3}."

#, python-brace-format
msgid "Are you really {0}?"
msgstr "Gerçekten {0} misiniz?"

#, python-brace-format
msgid "Your attempt to claim this account failed because you're logged into {0} as someone else. Please sign out and {1}try again{2}."
msgstr "{0} üzerinde başka birisi olarak oturum açtığınız için bu hesabı talep etme girişiminiz başarısız oldu. Lütfen oturumu kapatın ve {1}tekrar deneyin{2}."

#, python-brace-format
msgid "{0} is a private team"
msgstr "{0} özel bir takım"

#, python-brace-format
msgid "{0} is a big team"
msgstr "{0} büyük bir takım"

#, python-brace-format
msgid "{0} is a team with {n} public member"
msgid_plural "{0} is a team with {n} public members"
msgstr[0] "{0}, {n} herkese açık üyesi olan bir takım"
msgstr[1] "{0}, {n} herkese açık üyesi olan bir takım"

msgid "Explore unclaimed donations"
msgstr "Talep edilmeyen bağışları keşfet"

#, python-brace-format
msgid "This page is for pledges to the {platform} user {user_name}:"
msgstr "Bu sayfa {user_name} {platform} kullanıcısına vaate bulunmak içindir:"

msgid "No description available."
msgstr "Açıklama yok."

#, python-brace-format
msgid "Profile on {0}"
msgstr "{0} üzerindeki profil"

#, python-brace-format
msgid "A Liberapay user has pledged to donate {0} per week to {1}."
msgid_plural "{n} Liberapay users have pledged to donate a total of {0} per week to {1}."
msgstr[0] "Bir Liberapay kullanıcısı haftalık {0} tutarında {1} için bağış yapma vaadinde bulundu."
msgstr[1] "{n} Liberapay kullanıcısı haftalık toplam {0} tutarında {1} için bağış yapma vaadinde bulundu."

#, python-brace-format
msgid "{user_name} has indicated that they can't or don't want to join Liberapay. You can still make a pledge to them below, but you should also consider supporting them in other ways."
msgstr "{user_name} Liberapay'e katılamayacağını veya katılmak istemediğini belirtti. Yine de aşağıda ona vaatte bulunabilirsiniz, ancak onu başka şekillerde de desteklemeyi düşünmelisiniz."

#, python-brace-format
msgid "Please don't send messages to {user_name} inviting them to join Liberapay or asking them why they haven't."
msgstr "Lütfen {user_name} kullanıcısına onu Liberapay'e katılmaya davet eden veya neden katılmadığını soran mesajlar göndermeyin."

#, python-brace-format
msgid "Pledge to {user_name}"
msgstr "{user_name} için vaatte bulun"

msgid "You can support individual team members:"
msgstr "Doğrudan takım üyelerine bağışta bulunabilirsiniz:"

#, python-brace-format
msgid "Are you a member of the {team_name} team?"
msgstr "{team_name} takımının bir üyesi misiniz?"

#, python-brace-format
msgid "Are you {user_name}?"
msgstr "Siz {user_name} misiniz?"

msgid "You can't or don't want to join Liberapay?"
msgstr "Liberapay'e katılamıyor veya katılmak istemiyor musunuz?"

msgid "You can “opt out” of Liberapay. People will still be able to pledge to you, but a message will be displayed on this page informing everyone that you're not planning to join and asking them not to send you messages about Liberapay."
msgstr "Liberapay'in “dışında kalmayı” seçebilirsiniz. İnsanlar yine de size vaatte bulunabilecek ancak bu sayfada herkese katılmayı planlamadığınızı bildiren ve size Liberapay hakkında mesaj göndermemelerini isteyen bir açıklama gösterilecektir."

msgid "Opt out"
msgstr "Dışında kal"

#, python-brace-format
msgid "{0} returned this error message: {1}"
msgstr "{0} bu hata mesajını döndürdü: {1}"

#, python-brace-format
msgid "{platform} returned an error, please retry the operation from the beginning."
msgstr "{platform} bir hata verdi, lütfen işlemi baştan tekrar deneyin."

msgid "Social Explorer"
msgstr "Sosyal Kaşif"

#, python-brace-format
msgid "Connect your {platform} account"
msgstr "{platform} hesabınızı bağlayın"

#, python-brace-format
msgid "It looks like you don't follow anyone on {platform}."
msgstr "Görünüşe göre {platform} üzerinde kimseyi takip etmiyorsunuz."

#, python-brace-format
msgid "You follow {n} account on {platform}."
msgid_plural "You follow {n} accounts on {platform}."
msgstr[0] "{platform} üzerinde {n} hesabı takip ediyorsunuz."
msgstr[1] "{platform} üzerinde {n} hesabı takip ediyorsunuz."

msgid "The address you provided is not valid. Expected format: username@domain"
msgstr "Verdiğiniz adres geçerli değil. Beklenen biçim: kullanıcıadı@etkialanı"

msgid "Which account?"
msgstr "Hangi hesap?"

#, python-brace-format
msgid "Please enter the name of the {0} account you would like to connect:"
msgstr "Lütfen bağlanmak istediğiniz {0} hesabının adresini girin:"

#, python-brace-format
msgid "Name of the team's account on {platform}"
msgstr "Takımın {platform} üzerindeki hesabının adı"

#, python-brace-format
msgid "Name of the organization's account on {platform}"
msgstr "Kuruluşun {platform} üzerindeki hesabının adı"

#, python-brace-format
msgid "{0} username"
msgstr "{0} kullanıcı adı"

#, python-brace-format
msgid "Please enter the address of the {0} account you would like to connect:"
msgstr "Lütfen bağlanmak istediğiniz {0} hesabının adresini girin:"

msgid "Connect"
msgstr "Bağlan"

msgid "Please Confirm"
msgstr "Lütfen Doğrulayın"

#, python-brace-format
msgid "{0} is connected to {1} on Liberapay. Transfer it?"
msgstr "{0}, Liberapay'de {1}'e bağlandı . Aktarılsın mı?"

msgid "How the accounts are now"
msgstr "Hesaplar şimdi nasıl"

msgid "No connected accounts."
msgstr "Bağlı hesap yok."

msgid "How the accounts will be after the transfer"
msgstr "Aktardıktan sonra hesaplar nasıl olacak"

msgid "Transfer the account"
msgstr "Hesabı aktar"

#, python-brace-format
msgid "The {provider} account you are attempting to connect is linked to another Liberapay account marked as fraudulent."
msgstr "Bağlanmaya çalıştığınız {provider} hesabı, hileli olarak işaretlenen başka bir Liberapay hesabına bağlı."

#, python-brace-format
msgid "Connecting a {platform} account"
msgstr "Bir {platform} hesabı bağla"

msgid "Please input the email address and country of the PayPal account you want to connect:"
msgstr "Lütfen bağlanmak istediğiniz PayPal hesabının e-posta adresini ve ülkesini girin:"

msgid "A confirmation code will be sent to this email address, unless it's already linked to your Liberapay account."
msgstr "Liberapay hesabınıza zaten bağlı değilse, bu e-posta adresine bir onay kodu gönderilecek."

msgid "PayPal payments are currently not anonymous, donors will see your email address, and you will see theirs."
msgstr "PayPal ödemeleri şu anda anonim değil, bağışçılar e-posta adresinizi görecek ve siz de onlarınkini göreceksiniz."

#, fuzzy, python-brace-format
msgid "The email address you provide here must exactly match one you've linked to your PayPal account. If you aren't sure, {link_start}go to PayPal{link_end} and check your email settings."
<<<<<<< HEAD
msgstr "Burada sizin verdiğiniz e-posta, PayPal hesabınıza bağlantılı e-posta ile tam olarak eşleşmelidir. Emin değilseniz, {link_start}PayPal{link_end} adresine gidin ve sizin e-posta ayarlarınızı kontrol edin."
=======
msgstr "Burada girdiğiniz e-posta adresi, PayPal hesabınıza bağladığınız adresle tam olarak aynı olmalıdır. Emin değilseniz, {link_start}PayPal'a gidin{link_end} ve e-posta ayarlarınızı gözden geçirin."
>>>>>>> 8d8d2543

msgid "Sorry, we didn't find anything matching your query."
msgstr "Üzgünüz, sorgunuzla eşleşen bir şey bulamadık."

msgid "Whose work do you appreciate?"
msgstr "Kimin çalışmalarını takdir ediyorsunuz?"

msgid "Found a matching user name"
msgid_plural "Found matching user names"
msgstr[0] "Eşleşen kullanıcı adı bulundu"
msgstr[1] "Eşleşen kullanıcı adları bulundu"

msgid "Found a matching community name"
msgid_plural "Found matching community names"
msgstr[0] "Eşleşen bir topluluk ismi bulduk"
msgstr[1] "Eşleşen topluluk isimleri bulduk"

#, python-brace-format
msgid "{n} member"
msgid_plural "{n} members"
msgstr[0] "{n} üye"
msgstr[1] "{n} üye"

msgid "Found a matching repository"
msgid_plural "Found matching repositories"
msgstr[0] "Eşleşen bir kod deposu bulundu"
msgstr[1] "Eşleşen kod depoları bulundu"

#, python-brace-format
msgid "{username} has a repository named {repo_name} in their {platform} account"
msgstr "{username}, {platform} hesabında {repo_name} adında bir kod deposuna sahip"

msgid "Found a matching user description"
msgid_plural "Found matching user descriptions"
msgstr[0] "Eşleşen kullanıcı açıklaması bulundu"
msgstr[1] "Eşleşen kullanıcı açıklamaları bulundu"

msgid "Didn't find who you were looking for?"
msgstr "Aradığınız kişiyi bulamadınız mı?"

msgid "You can also pledge to people who haven't joined Liberapay yet:"
msgstr "Henüz Liberapay'e katılmamış kişilere de vaatte bulunabilirsiniz:"

msgid "Sign In"
msgstr "Oturum Aç"

msgid "If you already have an account, log in:"
msgstr "Zaten bir hesabınız varsa oturum açın:"

msgid "Otherwise, sign up:"
msgstr "Hesabınız yoksa kayıt olun:"

msgid "Sign Out"
msgstr "Oturumu Kapat"

msgid "Sign Up"
msgstr "Kayıt Ol"

#, python-brace-format
msgid "You are already logged in as {0}."
msgstr "Zaten {0} olarak oturum açtınız."<|MERGE_RESOLUTION|>--- conflicted
+++ resolved
@@ -1,14 +1,12 @@
+
 msgid ""
 msgstr ""
-"PO-Revision-Date: 2025-10-15 00:07+0000\n"
-"Last-Translator: Oğuz Ersen <oguz@ersen.moe>\n"
-"Language-Team: Turkish <https://hosted.weblate.org/projects/liberapay/core/tr/>\n"
-"Language: tr\n"
+"Language-Team: Turkish "
+"<https://hosted.weblate.org/projects/liberapay/core/tr/>\n"
+"Plural-Forms: nplurals=2; plural=(n > 1);\n"
 "MIME-Version: 1.0\n"
 "Content-Type: text/plain; charset=utf-8\n"
 "Content-Transfer-Encoding: 8bit\n"
-"Plural-Forms: nplurals=2; plural=n > 1;\n"
-"X-Generator: Weblate 5.14-dev\n"
 "Generated-By: Babel 2.17.0\n"
 
 #, python-brace-format
@@ -5411,11 +5409,7 @@
 
 #, fuzzy, python-brace-format
 msgid "The email address you provide here must exactly match one you've linked to your PayPal account. If you aren't sure, {link_start}go to PayPal{link_end} and check your email settings."
-<<<<<<< HEAD
-msgstr "Burada sizin verdiğiniz e-posta, PayPal hesabınıza bağlantılı e-posta ile tam olarak eşleşmelidir. Emin değilseniz, {link_start}PayPal{link_end} adresine gidin ve sizin e-posta ayarlarınızı kontrol edin."
-=======
 msgstr "Burada girdiğiniz e-posta adresi, PayPal hesabınıza bağladığınız adresle tam olarak aynı olmalıdır. Emin değilseniz, {link_start}PayPal'a gidin{link_end} ve e-posta ayarlarınızı gözden geçirin."
->>>>>>> 8d8d2543
 
 msgid "Sorry, we didn't find anything matching your query."
 msgstr "Üzgünüz, sorgunuzla eşleşen bir şey bulamadık."
